--- conflicted
+++ resolved
@@ -14,11 +14,7 @@
 
 def build_parser(description: str):
     parser = argparse.ArgumentParser(description=description)
-<<<<<<< HEAD
-    parser.add_argument("--subnet-tag", default="testnet", help="Subnet name; default: %(default)s")
-=======
-    parser.add_argument("--subnet-tag", default="devnet-alpha.2")
->>>>>>> 31e61b45
+    parser.add_argument("--subnet-tag", default="devnet-alpha.2", help="Subnet name; default: %(default)s")
     parser.add_argument(
         "--log-file", default=None, help="Log file for YAPAPI; default: %(default)s"
     )
