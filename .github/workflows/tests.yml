--- conflicted
+++ resolved
@@ -27,13 +27,9 @@
           python-version: ${{ matrix.python-version }}
       - uses: Gr1N/setup-poetry@v2
         with:
-<<<<<<< HEAD
           poetry-version: 1.0.10
-=======
-          poetry-version: 1.0.9
       - run: echo "::set-env name=EXTENDED_CHECK::1"
         if: ${{ matrix.os == 'ubuntu-latest' }}
->>>>>>> abb944e8
       - run: poetry install -E cli
       - run: poetry run poe test
       - run: poetry run poe typecheck
