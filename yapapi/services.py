"""Implementation of high-level services API."""
import asyncio
import itertools
from dataclasses import dataclass, field
from datetime import timedelta, datetime, timezone
import enum
import logging
import statemachine  # type: ignore
import sys
from types import TracebackType
from typing import (
    Any,
    AsyncContextManager,
    AsyncGenerator,
    Awaitable,
    List,
    Optional,
    Set,
    Tuple,
    Type,
    Union,
    Iterable,
    Dict,
)

if sys.version_info >= (3, 7):
    from contextlib import AsyncExitStack
else:
    from async_exit_stack import AsyncExitStack  # type: ignore

if sys.version_info >= (3, 8):
    from typing import Final
else:
    from typing_extensions import Final

from yapapi import rest, events
from yapapi.ctx import WorkContext
<<<<<<< HEAD
from yapapi.engine import _Engine, Job
=======
from yapapi.engine import _Engine, Job, WorkItem
from yapapi.network import Network, Node
>>>>>>> e0347353
from yapapi.payload import Payload
from yapapi.rest.activity import Activity, BatchError
from yapapi.script import Script


logger = logging.getLogger(__name__)

# current defaults for yagna providers as of yagna 0.6.x, see
# https://github.com/golemfactory/yagna/blob/c37dbd1a2bc918a511eed12f2399eb9fd5bbf2a2/agent/provider/src/market/negotiator/factory.rs#L20
MIN_AGREEMENT_EXPIRATION: Final[timedelta] = timedelta(minutes=5)
MAX_AGREEMENT_EXPIRATION: Final[timedelta] = timedelta(minutes=180)
DEFAULT_SERVICE_EXPIRATION: Final[timedelta] = MAX_AGREEMENT_EXPIRATION - timedelta(minutes=5)

cluster_ids = itertools.count(1)


class ServiceError(Exception):
    pass


class ServiceState(statemachine.StateMachine):
    """State machine describing the state and lifecycle of a Service instance."""

    # states
    starting = statemachine.State("starting", initial=True)
    running = statemachine.State("running")
    stopping = statemachine.State("stopping")
    terminated = statemachine.State("terminated")
    unresponsive = statemachine.State("unresponsive")

    # transitions
    ready = starting.to(running)
    stop = running.to(stopping)
    terminate = terminated.from_(starting, running, stopping, terminated)
    mark_unresponsive = unresponsive.from_(starting, running, stopping, terminated)

    # transition performed when handler for the current state terminates normally,
    # that is, not due to an error or `ControlSignal.stop`
    lifecycle = ready | stop | terminate

    # transition performed on error or `ControlSignal.stop`
    error_or_stop = stop | terminate

    # just a helper set of states in which the service can be interacted-with
    AVAILABLE = (starting, running, stopping)

    instance: "ServiceInstance"

    def on_enter_state(self, state: statemachine.State):
        """Register `state` in the instance's list of visited states."""
        self.instance.visited_states.append(state)


@dataclass
class ServiceSignal:
    """Simple container to carry information between the client code and the Service instance."""

    message: Any
    response_to: Optional["ServiceSignal"] = None


# Return type for `sys.exc_info()`
ExcInfo = Union[
    Tuple[Type[BaseException], BaseException, TracebackType],
    Tuple[None, None, None],
]


class Service:
    """Base class for service specifications.

    To be extended by application developers to define their own, specialized
    Service specifications.
    """

    def __init__(self, cluster: "Cluster", ctx: WorkContext, network_node: Optional[Node] = None):
        """Initialize the service instance for a specific Cluster and a specific WorkContext.

        :param cluster: a cluster to which this service instance of this service belongs
        :param ctx: a work context object for executing commands on a provider that runs this
            service instance.
        """
        self._cluster: "Cluster" = cluster
        self._ctx: WorkContext = ctx
        self._network_node: Optional[Node] = network_node

        self.__inqueue: asyncio.Queue[ServiceSignal] = asyncio.Queue()
        self.__outqueue: asyncio.Queue[ServiceSignal] = asyncio.Queue()

        # Information on exception that caused the service change state,
        # as returned by `sys.exc_info()`.
        # Tuple of `None`'s means that the transition was not caused by an exception.
        self._exc_info: ExcInfo = (None, None, None)

        # TODO: maybe transition due to a control signal should also set this? To distinguish
        # stopping the service externally (e.g., via `cluster.stop()`) from internal transition
        # (e.g., via returning from `Service.run()`).

    @property
    def cluster(self) -> "Cluster":
        """Return the Cluster to which this service instance belongs."""
        return self._cluster

    @property
    def id(self) -> str:
        """Return the id of this service instance.

        Guaranteed to be unique within a Cluster.
        """
        return self._ctx.id

    @property
    def provider_name(self) -> Optional[str]:
        """Return the name of the provider that runs this service instance."""
        return self._ctx.provider_name

    @property
    def provider_id(self) -> str:
        """Return the id of the provider that runs this service instance."""
        return self._ctx.provider_id

    @property
    def network(self) -> Optional[Network]:
        """Return the Network to which this instance belongs (if any)"""
        return self.network_node.network if self.network_node else None

    @property
    def network_node(self) -> Optional[Node]:
        """Return the network Node record associated with this instance."""
        return self._network_node

    def __repr__(self):
        return f"<{self.__class__.__name__}: {self.id}>"

    def exc_info(self) -> ExcInfo:
        """Return exception info for an exception that caused the last state transition.

        If no such exception occurred, return `(None, None, None)`.
        """
        return self._exc_info

    async def send_message(self, message: Any = None):
        """Send a control message to this instance."""
        await self.__inqueue.put(ServiceSignal(message=message))

    def send_message_nowait(self, message: Optional[Any] = None):
        """Send a control message to this instance without blocking.

        May raise `asyncio.QueueFull` if the channel for sending control messages is full.
        """
        self.__inqueue.put_nowait(ServiceSignal(message=message))

    async def receive_message(self) -> ServiceSignal:
        """Wait for a control message sent to this instance."""
        return await self.__outqueue.get()

    def receive_message_nowait(self) -> Optional[ServiceSignal]:
        """Retrieve a control message sent to this instance.

        Return `None` if no message is available.
        """
        try:
            return self.__outqueue.get_nowait()
        except asyncio.QueueEmpty:
            return None

    async def _listen(self) -> ServiceSignal:
        return await self.__inqueue.get()

    def _listen_nowait(self) -> Optional[ServiceSignal]:
        try:
            return self.__inqueue.get_nowait()
        except asyncio.QueueEmpty:
            return None

    async def _respond(self, message: Optional[Any], response_to: Optional[ServiceSignal] = None):
        await self.__outqueue.put(ServiceSignal(message=message, response_to=response_to))

    def _respond_nowait(self, message: Optional[Any], response_to: Optional[ServiceSignal] = None):
        self.__outqueue.put_nowait(ServiceSignal(message=message, response_to=response_to))

    @staticmethod
    async def get_payload() -> Optional[Payload]:
        """Return the payload (runtime) definition for this service.

        To be overridden by the author of a specific Service class.

        If `get_payload` is not implemented, the payload will need to be provided in the
        `Golem.run_service` call.
        """
        pass

<<<<<<< HEAD
    async def start(self) -> AsyncGenerator[Script, Awaitable[List[events.CommandEvent]]]:
=======
    def get_deploy_args(self) -> Dict:
        """Return the dictionary of kwargs needed to construct the `Deploy` exescript command."""
        kwargs = dict()
        if self._network_node:
            kwargs.update(self._network_node.get_deploy_args())
        return kwargs

    async def start(self) -> AsyncGenerator[WorkItem, Awaitable[List[events.CommandEvent]]]:
>>>>>>> e0347353
        """Implement the handler for the `starting` state of the service.

        To be overridden by the author of a specific Service class.

        Should perform the minimum set of operations after which the instance of a service can be
        treated as "started", or, in other words, ready to receive service requests. It's up to the
        developer of the specific Service class to decide what exact operations constitute a
        service startup.

        As a handler implementing the [work generator pattern](https://handbook.golem.network/requestor-tutorials/golem-application-fundamentals/hl-api-work-generator-pattern),
        it's expected to be a generator that yields `Script`s (generated using the service's
        instance of the work context - `self._ctx`) that are then dispatched to the activity by
        the engine.

        Results of those batches can then be retrieved by awaiting the values captured from yield
        statements.

        A clean exit from a handler function triggers the engine to transition the state of the
        instance to the next stage in service's lifecycle - in this case, to `running`.

        On the other hand, any unhandled exception will cause the instance to be either retried on
        another provider node, if the Cluster's `respawn_unstarted_instances` argument is set to
        `True`, which is also the default behavior, or altogether terminated, if
        `respawn_unstarted_instances` is set to `False`.

        ### Example

        ```
        async def start(self):
            # deploy the exe-unit
            self._ctx.deploy()
            # start the exe-unit's container
            self._ctx.start()
            # start some service process within the container
            self._ctx.run("/golem/run/service_ctl", "--start")
            # send the batch to the provider
            yield self._ctx.commit()
        ```

        ### Default implementation

        The default implementation assumes that, in order to accept commands, the runtime needs to
        be first deployed using the `deploy` command, which is analogous to creation of a container
        corresponding with the desired payload, and then started using the `start` command,
        actually launching the process that runs the aforementioned container.

        Additionally, it also assumes that the exe-unit doesn't need any additional parameters
        in its `start()` call (e.g. for the VM runtime, all the required parameters are already
        passed as part of the agreement between the requestor and the provider).

        Therefore, this default implementation performs the minimum required for a VM payload to
        start responding to `run` commands. If your service requires any additional operations -
        you'll need to override this method (possibly starting with a call to `super().start()`)
        to add appropriate preparatory steps.

        In case of runtimes other than VM, `deploy` and/or `start` might be optional or altogether
        disallowed, plus `start` itself might take some parameters. It is up to the author of the
        specific `Service` implementation that uses such a payload to adjust this method accordingly
        based on the requirements for the given runtime/exe-unit type.
        """

        self._ctx.deploy(**self.get_deploy_args())
        self._ctx.start()
        yield self._ctx.commit()

    async def run(self) -> AsyncGenerator[Script, Awaitable[List[events.CommandEvent]]]:
        """Implement the handler for the `running` state of the service.

        To be overridden by the author of a specific Service class.

        Should contain any operations needed to ensure continuous operation of a service.

        As a handler implementing the [work generator pattern](https://handbook.golem.network/requestor-tutorials/golem-application-fundamentals/hl-api-work-generator-pattern),
        it's expected to be a generator that yields `Script`s (generated using the service's
        instance of the work context - `self._ctx`) that are then dispatched to the activity by
        the engine.

        Results of those batches can then be retrieved by awaiting the values captured from yield
        statements.

        A clean exit from a handler function triggers the engine to transition the state of the
        instance to the next stage in service's lifecycle - in this case, to `stopping`.

        Any unhandled exception will cause the instance to be terminated.

        ### Example

        ```
        async def run(self):
            while True:
                self._ctx.run("/golem/run/report", "--stats")  # index 0
                future_results = yield self._ctx.commit()
                results = await future_results
                stats = results[0].stdout.strip()  # retrieve from index 0
                print(f"stats: {stats}")
        ```

        ### Default implementation

        Because the nature of the operations required during the "running" state depends directly
        on the specifics of a given Service and because it's entirely plausible for a service
        not to require any direct interaction with the exe-unit (runtime) from the requestor's end
        after the service has been started, the default is to just wait indefinitely without
        producing any batches.
        """

        await asyncio.Future()
        yield  # type: ignore # unreachable because of the indefinite wait above

    async def shutdown(self) -> AsyncGenerator[Script, Awaitable[List[events.CommandEvent]]]:
        """Implement the handler for the `stopping` state of the service.

        To be overridden by the author of a specific Service class.

        Should contain any operations that the requestor needs to ensure the instance is correctly
        and gracefully shut-down - e.g. that its final state is retrieved.

        As a handler implementing the [work generator pattern](https://handbook.golem.network/requestor-tutorials/golem-application-fundamentals/hl-api-work-generator-pattern),
        it's expected to be a generator that yields `Script`s (generated using the service's
        instance of the work context - `self._ctx`) that are then dispatched to the activity by
        the engine.

        Results of those batches can then be retrieved by awaiting the values captured from yield
        statements.

        Finishing the execution of this handler will trigger termination of this instance.

        This handler will only be called if the activity running the service is still available.
        If the activity has already been deemed terminated or if the connection with the provider
        has been lost, the service will transition to the `terminated` state and the shutdown
        handler won't be run.

        ### Example

        ```
        async def shutdown(self):
            self._ctx.run("/golem/run/dump_state")
            self._ctx.download_file("/golem/output/state", "/some/local/path/state")
            self._ctx.terminate()
            yield self._ctx.commit()
        ```

        ### Default implementation

        By default, the activity is just sent a `terminate` command. Whether it's absolutely
        required or not, again, depends on the implementation of the given runtime.

        """

        self._ctx.terminate()
        yield self._ctx.commit()

    @property
    def is_available(self):
        """Return `True` iff this instance is available (that is, starting, running or stopping)."""
        return self._cluster.get_state(self) in ServiceState.AVAILABLE

    @property
    def state(self):
        """Return the current state of this instance."""
        return self._cluster.get_state(self)


class ControlSignal(enum.Enum):
    """Control signal, used to request an instance's state change from the controlling Cluster."""

    stop = "stop"


@dataclass
class ServiceInstance:
    """Cluster's service instance.

    A binding between the instance of the Service, its control queue and its state,
    used by the Cluster to hold the complete state of each instance of a service.
    """

    service: Service
    control_queue: "asyncio.Queue[ControlSignal]" = field(default_factory=asyncio.Queue)
    service_state: ServiceState = field(default_factory=ServiceState)
    visited_states: List[statemachine.State] = field(default_factory=list)

    def __post_init__(self):
        self.service_state.instance = self

    @property
    def state(self) -> ServiceState:
        """Return the current state of this instance."""
        return self.service_state.current_state

    @property
    def started_successfully(self) -> bool:
        """Return `True` if this instance has entered `running` state, `False` otherwise."""
        return ServiceState.running in self.visited_states


class Cluster(AsyncContextManager):
    """Golem's sub-engine used to spawn and control instances of a single Service."""

    def __init__(
        self,
        engine: "_Engine",
        service_class: Type[Service],
        payload: Payload,
        expiration: Optional[datetime] = None,
        respawn_unstarted_instances: bool = True,
        network: Optional[Network] = None,
    ):
        """Initialize this Cluster.

        :param engine: an engine for running service instance
        :param service_class: service specification
        :param payload: definition of service runtime for this Cluster
        :param expiration: a date before which all agreements related to running services
            in this Cluster should be terminated
        :param respawn_unstarted_instances: if an instance fails in the `starting` state,
            should this Cluster try to spawn another instance
        :param network: optional Network representing the VPN that this Cluster's instances will
            be attached to.
        """

        self.id = str(next(cluster_ids))

        self._engine = engine
        self._service_class = service_class
        self._payload = payload
        self._expiration: datetime = (
            expiration or datetime.now(timezone.utc) + DEFAULT_SERVICE_EXPIRATION
        )
        self._task_ids = itertools.count(1)
        self._stack = AsyncExitStack()
        self._respawn_unstarted_instances = respawn_unstarted_instances

        self.__instances: List[ServiceInstance] = []
        """List of Service instances"""

        self._instance_tasks: Set[asyncio.Task] = set()
        """Set of asyncio tasks that run spawn_service()"""

        self._network: Optional[Network] = network

    @property
    def expiration(self) -> datetime:
        """Return the expiration datetime for agreements related to services in this Cluster."""
        return self._expiration

    @property
    def payload(self) -> Payload:
        """Return the service runtime definition for this Cluster."""
        return self._payload

    @property
    def service_class(self) -> Type[Service]:
        """Return the class instantiated by all service instances in this Cluster."""
        return self._service_class

    @property
    def network(self) -> Optional[Network]:
        """Return the Network record associated with the VPN used by this Cluster."""
        return self._network

    def __repr__(self):
        return (
            f"Cluster {self.id}: {len(self.__instances)}x[Service: {self._service_class.__name__}, "
            f"Payload: {self._payload}]"
        )

    async def __aenter__(self):
        """Post a Demand and start collecting provider Offers for running service instances."""

        self.__services: Set[asyncio.Task] = set()
        """Asyncio tasks running within this cluster"""

        logger.debug("Starting new %s", self)

        self._job = Job(self._engine, expiration_time=self._expiration, payload=self._payload)
        self._engine.add_job(self._job)

        loop = asyncio.get_event_loop()
        self.__services.add(loop.create_task(self._job.find_offers()))

        async def agreements_pool_cycler():
            # shouldn't this be part of the Agreement pool itself? (or a task within Job?)
            while True:
                await asyncio.sleep(2)
                await self._job.agreements_pool.cycle()

        self.__services.add(loop.create_task(agreements_pool_cycler()))

    async def __aexit__(self, exc_type, exc_val, exc_tb):
        """Release resources used by this Cluster."""

        logger.debug("%s is shutting down...", self)

        # Give the instance tasks some time to terminate gracefully.
        # Then cancel them without mercy!
        if self._instance_tasks:
            logger.debug("Waiting for service instances to terminate...")
            _, still_running = await asyncio.wait(self._instance_tasks, timeout=10)
            if still_running:
                for task in still_running:
                    logger.debug("Cancelling task: %s", task)
                    task.cancel()
                await asyncio.gather(*still_running, return_exceptions=True)

        # TODO: should be different if we stop due to an error
        termination_reason = {
            "message": "Successfully finished all work",
            "golem.requestor.code": "Success",
        }

        try:
            logger.debug("Terminating agreements...")
            await self._job.agreements_pool.terminate_all(reason=termination_reason)
        except Exception:
            logger.debug("Couldn't terminate agreements", exc_info=True)

        for task in self.__services:
            if not task.done():
                logger.debug("Cancelling task: %s", task)
                task.cancel()
        await asyncio.gather(*self.__services, return_exceptions=True)

        self._engine.finalize_job(self._job)

    def emit(self, event: events.Event) -> None:
        """Emit an event using this Cluster's engine."""
        self._engine.emit(event)

    @property
    def instances(self) -> List[Service]:
        """Return the list of service instances in this Cluster."""
        return [i.service for i in self.__instances]

    def __get_service_instance(self, service: Service) -> ServiceInstance:
        for i in self.__instances:
            if i.service == service:
                return i
        assert False, f"No instance found for {service}"

    def get_state(self, service: Service) -> ServiceState:
        """Return the state of the specific instance in this Cluster."""
        instance = self.__get_service_instance(service)
        return instance.state

    @staticmethod
    def _get_handler(instance: ServiceInstance):
        _handlers = {
            ServiceState.starting: instance.service.start,
            ServiceState.running: instance.service.run,
            ServiceState.stopping: instance.service.shutdown,
        }
        handler = _handlers.get(instance.state, None)
        if handler:
            return handler()

    @staticmethod
    def _change_state(
        instance: ServiceInstance,
        event: Union[ControlSignal, ExcInfo] = (None, None, None),
    ) -> bool:
        """Initiate a state transition for `instance` caused by `event`.

        Return `True` if instance's state changed as result of the transition
        (i.e., if resulting state is different from the original one),
        `False` otherwise.

        The transition may be due to a control signal, an error,
        or the handler method for the current state terminating normally.
        """
        prev_state = instance.state

        if event == (None, None, None):
            # Normal, i.e. non-error, state transition
            instance.service_state.lifecycle()
        elif isinstance(event, tuple) or event == ControlSignal.stop:
            # Transition on error or `stop` signal
            instance.service_state.error_or_stop()
        else:
            # Unhandled signal, don't change the state
            assert isinstance(event, ControlSignal)
            logger.warning("Don't know how to handle control signal %s", event)

        if isinstance(event, tuple):
            instance.service._exc_info = event
        return instance.state != prev_state

    async def _run_instance(self, instance: ServiceInstance):
        loop = asyncio.get_event_loop()
        self.__instances.append(instance)

        logger.info("%s commissioned", instance.service)

        handler = self._get_handler(instance)

        batch_task: Optional[asyncio.Task] = None
        signal_task: Optional[asyncio.Task] = None

        while handler:
            # Repeatedly wait on one of `(batch_task, signal_task)` to finish.
            # If it's the first one, retrieve a batch from its result and handle it.
            # If it's the second -- retrieve and handle a signal.
            # Any finished task is replaced with a new one, so there are always two.

            if batch_task is None:
                batch_task = loop.create_task(handler.__anext__())
            if signal_task is None:
                signal_task = loop.create_task(instance.control_queue.get())

            done, _ = await asyncio.wait(
                (batch_task, signal_task), return_when=asyncio.FIRST_COMPLETED
            )

            def change_state(event: Union[ControlSignal, ExcInfo] = (None, None, None)) -> None:
                """Initiate state transition, due to a signal, an error, or handler termination."""
                nonlocal batch_task, handler, instance

                if self._change_state(instance, event):
                    handler = self._get_handler(instance)
                    logger.debug("%s state changed to %s", instance.service, instance.state.value)

                if batch_task:
                    batch_task.cancel()
                    # TODO: await batch_task here?
                batch_task = None

            if batch_task in done:
                # Process a batch
                try:
                    # Errors in service code will be raised by `batch_task.result()`.
                    # These include:
                    # - StopAsyncIteration's resulting from normal exit from handler function
                    # - BatchErrors that were thrown into the service code by
                    #   the `except BatchError` clause below
                    batch = batch_task.result()
                except StopAsyncIteration:
                    change_state()
                except Exception:
                    logger.warning("Unhandled exception in service", exc_info=True)
                    change_state(sys.exc_info())
                else:
                    try:
                        # Errors in commands executed on provider will be raised here:
                        fut_result = yield batch
                    except BatchError:
                        # Throw the error into the service code so it can be handled there
                        logger.debug("Batch execution failed", exc_info=True)
                        batch_task = loop.create_task(handler.athrow(*sys.exc_info()))
                    except Exception:
                        # Could be an ApiException thrown in call_exec or get_exec_batch_results
                        # operations of Activity API. Currently we do not pass such exceptions
                        # to service handlers but initiate a state transition
                        logger.error("Unhandled engine error", exc_info=True)
                        change_state(sys.exc_info())
                    else:
                        result = await fut_result
                        wrapped_results = loop.create_future()
                        wrapped_results.set_result(result)
                        batch_task = loop.create_task(handler.asend(wrapped_results))

            if signal_task in done:
                # Process a signal
                ctl = signal_task.result()
                logger.debug("Processing control signal %s", ctl)
                change_state(ctl)
                signal_task = None

        logger.debug("No handler for %s in state %s", instance.service, instance.state.value)

        try:
            if batch_task:
                batch_task.cancel()
                await batch_task
            if signal_task:
                signal_task.cancel()
                await signal_task
        except asyncio.CancelledError:
            pass

        logger.info("%s decommissioned", instance.service)

    async def spawn_instance(self, params: Dict, network_address: Optional[str] = None) -> None:
        """Spawn a new service instance within this Cluster."""

        logger.debug("spawning instance within %s", self)
        instance: Optional[ServiceInstance] = None
        agreement_id: Optional[str]  # set in start_worker

        async def _worker(
            agreement: rest.market.Agreement, activity: Activity, work_context: WorkContext
        ) -> None:
            nonlocal agreement_id, instance
            agreement_id = agreement.id

            task_id = f"{self.id}:{next(self._task_ids)}"
            self.emit(
                events.TaskStarted(
                    job_id=self._job.id,
                    agr_id=agreement.id,
                    task_id=task_id,
                    task_data=f"Service: {self._service_class.__name__}",
                )
            )
            # prepare the Node entry for this instance, if the cluster is attached to a VPN
            node: Optional[Node] = None
            if self.network:
                node = await self.network.add_node(work_context.provider_id, network_address)

            instance = ServiceInstance(
                service=self._service_class(self, work_context, network_node=node, **params)  # type: ignore
            )
            try:
                instance_batches = self._run_instance(instance)
                try:
                    await self._engine.process_batches(
                        self._job.id, agreement.id, activity, instance_batches
                    )
                except StopAsyncIteration:
                    pass

                self.emit(
                    events.TaskFinished(
                        job_id=self._job.id,
                        agr_id=agreement.id,
                        task_id=task_id,
                    )
                )
                self.emit(events.WorkerFinished(job_id=self._job.id, agr_id=agreement.id))
            finally:
                await self._engine.accept_payments_for_agreement(self._job.id, agreement.id)
                await self._job.agreements_pool.release_agreement(agreement.id, allow_reuse=False)

        while instance is None:
            agreement_id = None
            await asyncio.sleep(1.0)
            task = await self._engine.start_worker(self._job, _worker)
            if not task:
                continue
            try:
                await task
                if (
                    # if the instance was created ...
                    instance
                    # but failed to start ...
                    and not instance.started_successfully
                    # due to an error (and not a `STOP` signal) ...
                    and instance.service.exc_info() != (None, None, None)
                    # and re-spawning instances is enabled for this cluster
                    and self._respawn_unstarted_instances
                ):
                    logger.warning("Instance failed when starting, trying to create another one...")
                    instance = None
            except Exception:
                if agreement_id:
                    self.emit(events.WorkerFinished(agr_id=agreement_id, exc_info=sys.exc_info()))
                else:
                    # This shouldn't happen, we may log and return as well
                    logger.error("Failed to spawn instance", exc_info=True)
                    return

    def stop_instance(self, service: Service):
        """Stop the specific service instance belonging to this Cluster."""

        instance = self.__get_service_instance(service)
        instance.control_queue.put_nowait(ControlSignal.stop)

    def spawn_instances(
        self,
        num_instances: Optional[int] = None,
        instance_params: Optional[Iterable[Dict]] = None,
        network_addresses: Optional[List[str]] = None,
    ) -> None:
        """Spawn new instances within this Cluster.

        :param num_instances: optional number of service instances to run. Defaults to a single
            instance, unless `instance_params` is given, in which case, the Cluster will spawn
            as many instances as there are elements in the `instance_params` iterable.
            if `num_instances` is not None and < 1, the method will immediately return and log a warning.
        :param instance_params: optional list of dictionaries of keyword arguments that will be passed
            to consecutive, spawned instances. The number of elements in the iterable determines the
            number of instances spawned, unless `num_instances` is given, in which case the latter takes
            precedence.
            In other words, if both `num_instances` and `instance_params` are provided,
            the number of instances spawned will be equal to `num_instances` and if there are
            too few elements in the `instance_params` iterable, it will results in an error.
        :param network_addresses: optional list of network addresses in case the Cluster is
            attached to VPN. If the list is not provided (or if the number of elements is less
            than the number of spawned instances), any instances for which the addresses have not
            been given, will be assigned an address automatically.

        """
        # just a sanity check
        if num_instances is not None and num_instances < 1:
            logger.warning(
                "Trying to spawn less than one instance. num_instances: %s", num_instances
            )
            return

        # if the parameters iterable was not given, assume a default of a single instance
        if not num_instances and not instance_params:
            num_instances = 1

        # convert the parameters iterable to an iterator
        # if not provided, make a default iterator consisting of empty dictionaries
        instance_params = iter(instance_params or (dict() for _ in range(num_instances)))  # type: ignore

        # supply network_addresses as long as there are any still left
        if network_addresses is None:
            network_addresses = []
        network_addresses_generator = (
            network_addresses[i] if i < len(network_addresses) else None for i in itertools.count()
        )

        loop = asyncio.get_event_loop()
        spawned_instances = 0
        while not num_instances or spawned_instances < num_instances:
            try:
                params = next(instance_params)
                network_address = next(network_addresses_generator)
                task = loop.create_task(self.spawn_instance(params, network_address))
                self._instance_tasks.add(task)
                spawned_instances += 1
            except StopIteration:
                if num_instances and spawned_instances < num_instances:
                    raise ServiceError(
                        f"`instance_params` iterable depleted after {spawned_instances} spawned instances."
                    )
                break

    def stop(self):
        """Signal the whole cluster to stop."""
        for s in self.instances:
            self.stop_instance(s)<|MERGE_RESOLUTION|>--- conflicted
+++ resolved
@@ -35,12 +35,8 @@
 
 from yapapi import rest, events
 from yapapi.ctx import WorkContext
-<<<<<<< HEAD
 from yapapi.engine import _Engine, Job
-=======
-from yapapi.engine import _Engine, Job, WorkItem
 from yapapi.network import Network, Node
->>>>>>> e0347353
 from yapapi.payload import Payload
 from yapapi.rest.activity import Activity, BatchError
 from yapapi.script import Script
@@ -233,9 +229,6 @@
         """
         pass
 
-<<<<<<< HEAD
-    async def start(self) -> AsyncGenerator[Script, Awaitable[List[events.CommandEvent]]]:
-=======
     def get_deploy_args(self) -> Dict:
         """Return the dictionary of kwargs needed to construct the `Deploy` exescript command."""
         kwargs = dict()
@@ -243,8 +236,7 @@
             kwargs.update(self._network_node.get_deploy_args())
         return kwargs
 
-    async def start(self) -> AsyncGenerator[WorkItem, Awaitable[List[events.CommandEvent]]]:
->>>>>>> e0347353
+    async def start(self) -> AsyncGenerator[Script, Awaitable[List[events.CommandEvent]]]:
         """Implement the handler for the `starting` state of the service.
 
         To be overridden by the author of a specific Service class.
