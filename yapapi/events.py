<<<<<<< HEAD
"""Objects representing events in Golem computation.

Everytime something important happens, an event is emitted.
Emitted events are passed to all current event consumers, set
either in :func:`yapapi.Golem.__init__` or via :func:`yapapi.Golem.add_event_consumer`.

Every event has a set of attributes that describe it. Set of attributes shared by various events:

* exc_info - either `None`, or tuple returned by :func:`sys.exc_info()`
* job - :class:`yapapi.engine.Job` - [TODO]
* script - :class:`yapapi.script.Script` - [TODO]
* agreement - :class:`yapapi.rest.market.Agreement` - [TODO]
* [TODO]

Events should be consumed in strict `read_only` mode: event objects are shared between all event consumers,
and their attributes are used internally by the Golem engine, so any change might have unexpected
side effects.

"""
import dataclasses
=======
"""Representing events in Golem computation.

Events inheritance tree
-----------------------

Notes:

*   Only leaf events are ever emitted, other events (names ending with "Event") are abstract classes
*   Every abstract class has one more `yapapi` object attached then the parent, e.g.

    *   `JobEvent` is an `Event` that is related to a given `yapapi.engine.Job`
    *   `AgreementEvent` is a `JobEvent` that is related to a given `yapapi.rest.market.Agreement`

::

    Event
        JobEvent
            SubscriptionFailed
            SubscriptionEvent
                SubscriptionCreated
                CollectFailed
            ProposalEvent
                ProposalReceived
                ProposalRejected
                ProposalResponded
                ProposalConfirmed
                ProposalFailed
            NoProposalsConfirmed
            JobStarted
            JobFinished
            AgreementEvent
                AgreementCreated
                AgreementConfirmed
                AgreementRejected
                AgreementTerminated
                ActivityCreateFailed
                WorkerStarted
                ActivityEvent
                    ActivityCreated
                    TaskEvent
                        TaskStarted
                        TaskFinished
                        TaskAccepted
                        TaskRejected
                    ServiceEvent
                        ServiceStarted
                        ServiceFinished
                    ScriptEvent
                        ScriptSent
                        CommandEvent
                            CommandStarted
                            CommandStdOut
                            CommandStdErr
                            CommandExecuted
                            DownloadStarted
                            DownloadFinished
                        GettingResults
                        ScriptFinished
                    WorkerFinished
                InvoiceEvent
                    InvoiceReceived
                    InvoiceAccepted
                DebitNoteEvent
                    DebitNoteReceived
                    DebitNoteAccepted
                PaymentPrepared
                PaymentQueued
                PaymentFailed
        ExecutionInterrupted
        ShutdownFinished
"""

import attr
import abc
>>>>>>> deda26aa
from datetime import datetime, timedelta
import logging
from types import TracebackType
from typing import List, Optional, Type, Tuple, TYPE_CHECKING, TypeVar

from yapapi.props import NodeInfo

if TYPE_CHECKING:
    from yapapi.services import Service
    from yapapi.script import Script
    from yapapi.script.command import BatchCommand, Command, _ReceiveContent
    from yapapi.executor.task import Task, TaskData, TaskResult
    from yapapi.rest.activity import Activity
    from yapapi.rest.market import Agreement, OfferProposal, Subscription
    from yapapi.rest.payment import DebitNote, Invoice
    from yapapi.engine import Job


logger = logging.getLogger(__name__)

ExcInfo = Tuple[Type[BaseException], BaseException, Optional[TracebackType]]

#   Types used in all `emit()` methods, to tell the typechecker that
#   they return object of the same class that was passed as an argument.
#   They are only few of them (e.g. there's no AgreementEventType) because the missing ones are not
#   needed (i.e. there are no emit() methods granular enough).
EventType = TypeVar("EventType", bound="Event")
JobEventType = TypeVar("JobEventType", bound="JobEvent")
ActivityEventType = TypeVar("ActivityEventType", bound="ActivityEvent")
TaskEventType = TypeVar("TaskEventType", bound="TaskEvent")
ScriptEventType = TypeVar("ScriptEventType", bound="ScriptEvent")
CommandEventType = TypeVar("CommandEventType", bound="CommandEvent")


#   ABSTRACT EVENTS
@attr.s(frozen=True, repr=False)
class Event(abc.ABC):
    """An abstract base class for types of events emitted by `Executor.submit()`."""

    exc_info: Optional[ExcInfo] = attr.ib(default=None, kw_only=True)
    """Tuple containing exception info as returned by `sys.exc_info()`, if applicable."""

    timestamp: datetime = attr.ib(default=datetime.now(), init=False)
    """Event creation time"""

    def __str__(self) -> str:
        """Mimics Python's default `repr` format, but excludes the fields `exc_info` and `timestamp` from it.

        If `exc_info` is not `None`, its underlying exception is included in the result string
        under the key `exception`.
        """
        fields: Tuple[attr.Attribute] = attr.fields(self.__class__)  # type: ignore
        field_reprs: List[str] = []

        for field in fields:
            field_value = getattr(self, field.name)

            if field.name == "exc_info":
                if field_value:
                    field_reprs.append(f"exception={repr(field_value[1])}")
            elif field.name == "timestamp":
                continue
            else:
                field_reprs.append(f"{field.name}={repr(field_value)}")

        return f"{self.__class__.__name__}({', '.join(field_reprs)})"

    def __repr__(self) -> str:
        return str(self)

    @property
    def exception(self) -> Optional[BaseException]:
        """Exception associated with this event or `None` if the event doesn't mean a failure."""
        if self.exc_info:
            return self.exc_info[1]
        return None


@attr.s(auto_attribs=True, repr=False)
class JobEvent(Event, abc.ABC):
    job: "Job"

    @property
    def job_id(self) -> str:
        return self.job.id


@attr.s(auto_attribs=True, repr=False)
class SubscriptionEvent(JobEvent, abc.ABC):
    subscription: "Subscription"


@attr.s(auto_attribs=True, repr=False)
class ProposalEvent(JobEvent, abc.ABC):
    proposal: "OfferProposal"

    @property
    def prop_id(self) -> str:
        return self.proposal.id

    @property
    def provider_id(self) -> str:
        return self.proposal.issuer


@attr.s(auto_attribs=True, repr=False)
class AgreementEvent(JobEvent, abc.ABC):
    agreement: "Agreement"

    @property
    def agr_id(self) -> str:
        return self.agreement.id

    @property
    def provider_id(self) -> str:
        return self.agreement.cached_details.raw_details.offer.provider_id  # type: ignore

    @property
    def provider_info(self) -> "NodeInfo":
        return self.agreement.cached_details.provider_node_info


@attr.s(auto_attribs=True, repr=False)
class ActivityEvent(AgreementEvent, abc.ABC):
    activity: "Activity"


@attr.s(auto_attribs=True, repr=False)
class TaskEvent(ActivityEvent, abc.ABC):
    task: "Task"

    @property
    def task_id(self) -> str:
        return self.task.id

    @property
    def task_data(self) -> "TaskData":
        return self.task.data


@attr.s(auto_attribs=True, repr=False)
class ServiceEvent(ActivityEvent, abc.ABC):
    service: "Service"


@attr.s(auto_attribs=True, repr=False)
class ScriptEvent(ActivityEvent, abc.ABC):
    script: "Script"

    @property
    def script_id(self) -> int:
        return self.script.id

    @property
    def cmds(self) -> List["BatchCommand"]:
        #   NOTE: This assumes `script._before()` was already called
        #         (currently this is always true)
        return self.script._evaluate()


@attr.s(auto_attribs=True, repr=False)
class CommandEvent(ScriptEvent, abc.ABC):
    command: "Command"


@attr.s(auto_attribs=True, repr=False)
class InvoiceEvent(AgreementEvent, abc.ABC):
    invoice: "Invoice"

    @property
    def amount(self) -> str:
        return self.invoice.amount


@attr.s(auto_attribs=True, repr=False)
class DebitNoteEvent(AgreementEvent, abc.ABC):
    debit_note: "DebitNote"

    @property
    def amount(self) -> str:
        return self.debit_note.total_amount_due


#   REAL EVENTS
class JobStarted(JobEvent):
    pass


class JobFinished(JobEvent):
    """Indicates successful completion if `exception` is `None` and a failure otherwise."""


class SubscriptionCreated(SubscriptionEvent):
    pass


@attr.s(auto_attribs=True, repr=False)
class SubscriptionFailed(JobEvent):
    reason: str


@attr.s(auto_attribs=True, repr=False)
class CollectFailed(SubscriptionEvent):
    reason: str


class ProposalReceived(ProposalEvent):
    pass


@attr.s(auto_attribs=True, repr=False)
class ProposalRejected(ProposalEvent):
    reason: Optional[str] = None


class ProposalResponded(ProposalEvent):
    pass


class ProposalConfirmed(ProposalEvent):
    pass


class ProposalFailed(ProposalEvent):
    pass


@attr.s(auto_attribs=True, repr=False)
class NoProposalsConfirmed(JobEvent):
    timeout: timedelta


class AgreementCreated(AgreementEvent):
    pass


class AgreementConfirmed(AgreementEvent):
    pass


class AgreementRejected(AgreementEvent):
    pass


@attr.s(auto_attribs=True, repr=False)
class AgreementTerminated(AgreementEvent):
    reason: dict


class DebitNoteReceived(DebitNoteEvent):
    pass


class DebitNoteAccepted(DebitNoteEvent):
    pass


class PaymentPrepared(AgreementEvent):
    pass


class PaymentQueued(AgreementEvent):
    pass


class PaymentFailed(AgreementEvent):
    pass


class InvoiceReceived(InvoiceEvent):
    pass


class InvoiceAccepted(InvoiceEvent):
    pass


class WorkerStarted(AgreementEvent):
    pass


class ActivityCreated(ActivityEvent):
    pass


class ActivityCreateFailed(AgreementEvent):
    pass


class TaskStarted(TaskEvent):
    pass


class TaskFinished(TaskEvent):
    pass


class ServiceStarted(ServiceEvent):
    """Work started for the given service object"""


class ServiceFinished(ServiceEvent):
    """Work finished for the given service object"""


class WorkerFinished(ActivityEvent):
    """Indicates successful completion if `exception` is `None` and a failure otherwise."""


class ScriptSent(ScriptEvent):
    pass


class GettingResults(ScriptEvent):
    pass


class ScriptFinished(ScriptEvent):
    pass


@attr.s(auto_attribs=True, repr=False)
class CommandExecuted(CommandEvent):
    success: bool
    message: str
    stdout: Optional[str] = None
    stderr: Optional[str] = None


class CommandStarted(CommandEvent):
    pass


@attr.s(auto_attribs=True, repr=False)
class CommandStdOut(CommandEvent):
    output: str


@attr.s(auto_attribs=True, repr=False)
class CommandStdErr(CommandEvent):
    output: str


@attr.s(auto_attribs=True, repr=False)
class TaskAccepted(TaskEvent):
    @property
    def result(self) -> "TaskResult":
        assert self.task._result is not None
        return self.task._result


@attr.s(auto_attribs=True, repr=False)
class TaskRejected(TaskEvent):
    reason: Optional[str]


@attr.s(auto_attribs=True, repr=False)
class DownloadStarted(CommandEvent):
    command: "_ReceiveContent"

    @property
    def path(self) -> str:
        return self.command._src_path


@attr.s(auto_attribs=True, repr=False)
class DownloadFinished(CommandEvent):
    command: "_ReceiveContent"

    @property
    def path(self) -> str:
        return str(self.command._dst_path)


class ShutdownFinished(Event):
    """Indicates the completion of Executor shutdown sequence"""


class ExecutionInterrupted(Event):
    """Emitted when Golem was stopped by an unhandled exception in code not managed by yapapi"""<|MERGE_RESOLUTION|>--- conflicted
+++ resolved
@@ -1,4 +1,3 @@
-<<<<<<< HEAD
 """Objects representing events in Golem computation.
 
 Everytime something important happens, an event is emitted.
@@ -16,11 +15,6 @@
 Events should be consumed in strict `read_only` mode: event objects are shared between all event consumers,
 and their attributes are used internally by the Golem engine, so any change might have unexpected
 side effects.
-
-"""
-import dataclasses
-=======
-"""Representing events in Golem computation.
 
 Events inheritance tree
 -----------------------
@@ -94,7 +88,6 @@
 
 import attr
 import abc
->>>>>>> deda26aa
 from datetime import datetime, timedelta
 import logging
 from types import TracebackType
