import asyncio
import aiohttp
from asyncio import CancelledError
from collections import defaultdict
import contextlib
from copy import deepcopy
from dataclasses import dataclass
from datetime import datetime, timezone
from decimal import Decimal
import itertools
import json
import logging
import os
from packaging import version
import sys
from typing import (
    AsyncContextManager,
    Awaitable,
    Callable,
    cast,
    Dict,
    Iterator,
    List,
    Optional,
    Set,
    Type,
    Union,
)
from typing_extensions import Final, AsyncGenerator

if sys.version_info >= (3, 7):
    from contextlib import AsyncExitStack
else:
    from async_exit_stack import AsyncExitStack  # type: ignore

from yapapi import rest, events
from yapapi.agreements_pool import AgreementsPool
from yapapi.ctx import WorkContext
from yapapi.payload import Payload
from yapapi import props
from yapapi.props.builder import DemandBuilder, DemandDecorator
from yapapi.rest.activity import Activity
from yapapi.rest.market import Agreement, OfferProposal, Subscription
from yapapi.script import Script
from yapapi.script.command import BatchCommand
from yapapi.storage import gftp
from yapapi.strategy import MarketStrategy, SCORE_NEUTRAL
from yapapi.utils import AsyncWrapper

DEFAULT_DRIVER: str = os.getenv("YAGNA_PAYMENT_DRIVER", "erc20").lower()
DEFAULT_NETWORK: str = os.getenv("YAGNA_PAYMENT_NETWORK", "rinkeby").lower()
DEFAULT_SUBNET: Optional[str] = os.getenv("YAGNA_SUBNET", "devnet-beta")


logger = logging.getLogger("yapapi.executor")


class NoPaymentAccountError(Exception):
    """The error raised if no payment account for the required driver/network is available."""

    required_driver: str
    """Payment driver required for the account."""

    required_network: str
    """Network required for the account."""

    def __init__(self, required_driver: str, required_network: str):
        """Initialize `NoPaymentAccountError`.

        :param required_driver: payment driver for which initialization was required
        :param required_network: payment network for which initialization was required
        """
        self.required_driver: str = required_driver
        self.required_network: str = required_network

    def __str__(self) -> str:
        return (
            f"No payment account available for driver `{self.required_driver}`"
            f" and network `{self.required_network}`"
        )


# Type aliases to make some type annotations more meaningful
JobId = str
ActivityId = str
AgreementId = str


class _Engine:
    """Base execution engine containing functions common to all modes of operation."""

    def __init__(
        self,
        *,
        budget: Union[float, Decimal],
        strategy: MarketStrategy,
        subnet_tag: Optional[str] = None,
        payment_driver: Optional[str] = None,
        payment_network: Optional[str] = None,
        stream_output: bool = False,
        app_key: Optional[str] = None,
    ):
        """Initialize the engine.

        :param budget: maximum budget for payments
        :param strategy: market strategy used to select providers from the market
            (e.g. LeastExpensiveLinearPayuMS or DummyMS)
        :param subnet_tag: use only providers in the subnet with the subnet_tag name.
            Uses `YAGNA_SUBNET` environment variable, defaults to `None`
        :param payment_driver: name of the payment driver to use. Uses `YAGNA_PAYMENT_DRIVER`
            environment variable, defaults to `erc20`. Only payment platforms with
            the specified driver will be used
        :param payment_network: name of the payment network to use. Uses `YAGNA_PAYMENT_NETWORK`
        environment variable, defaults to `rinkeby`. Only payment platforms with the specified
            network will be used
        :param stream_output: stream computation output from providers
        :param app_key: optional Yagna application key. If not provided, the default is to
                        get the value from `YAGNA_APPKEY` environment variable
        """
        self._api_config = rest.Configuration(app_key)
        self._budget_amount = Decimal(budget)
        self._budget_allocations: List[rest.payment.Allocation] = []
        self._wrapped_consumers: List[AsyncWrapper] = []

        self._strategy = strategy
        self._subnet: Optional[str] = subnet_tag or DEFAULT_SUBNET
        self._payment_driver: str = payment_driver.lower() if payment_driver else DEFAULT_DRIVER
        self._payment_network: str = payment_network.lower() if payment_network else DEFAULT_NETWORK
        self._stream_output = stream_output

        self.version_less_than_cached: Optional[bool] = None

        # a set of `Job` instances used to track jobs - computations or services - started
        # it can be used to wait until all jobs are finished
        self._jobs: Set[Job] = set()

        # initialize the payment structures
        self._agreements_to_pay: Dict[JobId, Set[AgreementId]] = defaultdict(set)
        self._agreements_accepting_debit_notes: Dict[JobId, Set[AgreementId]] = defaultdict(set)
        self._number_of_debit_notes: Dict[ActivityId, int] = defaultdict(int)
        self._activity_created_at: Dict[ActivityId, datetime] = dict()
        self._invoices: Dict[AgreementId, rest.payment.Invoice] = dict()
        self._payment_closing: bool = False

        self._process_invoices_job: Optional[asyncio.Task] = None

        # a set of async generators created by executors that use this engine
        self._generators: Set[AsyncGenerator] = set()
        self._services: Set[asyncio.Task] = set()
        self._stack = AsyncExitStack()

        #   Separate stack for event consumers - because we want to ensure that they are the last
        #   thing to exit no matter when add_event_consumer was called.
        self._wrapped_consumer_stack = AsyncExitStack()
        self._stack.push_async_exit(self._wrapped_consumer_stack.__aexit__)

        self._started = False

        #   All agreements ever used within this Engine will be stored here
        self._all_agreements: Dict[AgreementId, Agreement] = {}

    async def create_demand_builder(
        self, expiration_time: datetime, payload: Payload
    ) -> DemandBuilder:
        """Create a `DemandBuilder` for given `payload` and `expiration_time`."""
        builder = DemandBuilder()
        builder.add(props.Activity(expiration=expiration_time, multi_activity=True))
        builder.properties["golem.com.scheme.payu.debit-note.interval-sec?"] = 150
        builder.properties["golem.com.scheme.payu.payment-timeout-sec?"] = (
            min(1800, max((expiration_time - datetime.now(timezone.utc)).total_seconds(), 0)) + 300
        )
        builder.add(props.NodeInfo(subnet_tag=self._subnet))
        if self._subnet:
            builder.ensure(f"({props.NodeInfoKeys.subnet_tag}={self._subnet})")
        await builder.decorate(self.payment_decorator, self.strategy, payload)
        logger.info(f"Demand properties: {builder.properties}")
        return builder

    @property
    def payment_driver(self) -> str:
        """Return the name of the payment driver used by this engine."""
        return self._payment_driver

    @property
    def payment_network(self) -> str:
        """Return the name of the payment payment network used by this engine."""
        return self._payment_network

    @property
    def storage_manager(self):
        """Return the storage manager used by this engine."""
        return self._storage_manager

    @property
    def strategy(self) -> MarketStrategy:
        """Return the instance of `MarketStrategy` used by this engine."""
        return self._strategy

    @property
    def subnet_tag(self) -> Optional[str]:
        """Return the name of the subnet used by this engine, or `None` if it is not set."""
        return self._subnet

    @property
    def started(self) -> bool:
        """Return `True` if this instance is initialized, `False` otherwise."""
        return self._started

    async def add_event_consumer(self, event_consumer: Callable[[events.Event], None]) -> None:
        """All events emited via `self.emit` will be passed to this callable

        NOTE: after this method was called (either on an already started Engine or not),
              stop() is required for a clean shutdown.
        """
        # Add buffering to the provided event emitter to make sure
        # that emitting events will not block
        wrapped_consumer = AsyncWrapper(event_consumer)

        await self._wrapped_consumer_stack.enter_async_context(wrapped_consumer)

        self._wrapped_consumers.append(wrapped_consumer)

    def emit(self, event_class: Type[events.EventType], **kwargs) -> events.EventType:
        """Emit an event to be consumed by this engine's event consumer."""
        event = event_class(**kwargs)
        self._emit_event(event)
        return event

    def _emit_event(self, event: events.Event) -> None:
        for wrapped_consumer in self._wrapped_consumers:
            wrapped_consumer.async_call(event)

    async def stop(self, *exc_info) -> Optional[bool]:
        """Stop the engine.

        This *must* be called at the end of the work, by the Engine user.
        """
        if exc_info[0] is not None:
            self.emit(events.ExecutionInterrupted, exc_info=exc_info)  # type: ignore
        return await self._stack.__aexit__(None, None, None)

    async def start(self):
        """Start the engine.

        This is supposed to be called exactly once. Repeated or interrupted call
        will leave the engine in an unrecoverable state.
        """

        stack = self._stack

        def report_shutdown(*exc_info):
            if any(item for item in exc_info):
                self.emit(events.ShutdownFinished, exc_info=exc_info)  # noqa
            else:
                self.emit(events.ShutdownFinished)

        stack.push(report_shutdown)

        market_client = await stack.enter_async_context(self._api_config.market())
        self._market_api = rest.Market(market_client)

        activity_client = await stack.enter_async_context(self._api_config.activity())
        self._activity_api = rest.Activity(activity_client)

        payment_client = await stack.enter_async_context(self._api_config.payment())
        self._payment_api = rest.Payment(payment_client)

        net_client = await stack.enter_async_context(self._api_config.net())
        self._net_api = rest.Net(net_client)

        # TODO replace with a proper REST API client once ya-client and ya-aioclient are updated
        # https://github.com/golemfactory/yapapi/issues/636
        self._root_api_session = await stack.enter_async_context(
            aiohttp.ClientSession(
                headers=net_client.default_headers,
            )
        )

        self.payment_decorator = _Engine.PaymentDecorator(await self._create_allocations())

        # TODO: make the method starting the process_invoices() task an async context manager
        # to simplify code in __aexit__()
        loop = asyncio.get_event_loop()
        self._process_invoices_job = loop.create_task(self._process_invoices())
        self._services.add(self._process_invoices_job)
        self._services.add(loop.create_task(self._process_debit_notes()))

        self._storage_manager = await stack.enter_async_context(gftp.provider())

        stack.push_async_exit(self._shutdown)

        self._started = True

    async def add_to_async_context(self, async_context_manager: AsyncContextManager) -> None:
        await self._stack.enter_async_context(async_context_manager)

    async def yagna_version_less_than(self, checked_version: str) -> bool:
        if self.version_less_than_cached is not None:
            return self.version_less_than_cached
        try:
            async with self._root_api_session.get(f"{self._api_config.root_url}/version/get") as r:
                yagna_version = str(json.loads(await r.text()).get("current").get("version"))
                lt_version = version.parse(checked_version)
                self.version_less_than_cached = version.parse(yagna_version) < lt_version
        except:
            self.version_less_than_cached = True
        return self.version_less_than_cached

    def _unpaid_agreement_ids(self) -> Set[AgreementId]:
        """Return the set of all yet unpaid agreement ids."""

        unpaid_agreement_ids = set()
        for job_id, agreement_ids in self._agreements_to_pay.items():
            unpaid_agreement_ids.update(agreement_ids)
        return unpaid_agreement_ids

    async def _shutdown(self, *exc_info):
        """Shutdown this Golem instance."""

        # Importing this at the beginning would cause circular dependencies
        from yapapi.log import pluralize

        logger.info("Golem is shutting down...")

        # Some generators created by `execute_tasks` may still have elements;
        # if we don't close them now, their jobs will never be marked as finished.
        for gen in self._generators:
            await gen.aclose()

        # Wait until all computations are finished
        logger.debug("Waiting for the jobs to finish...")
        await asyncio.gather(*[job.finished.wait() for job in self._jobs])
        logger.info("All jobs have finished")

        self._payment_closing = True

        # Cancel all services except the one that processes invoices
        for task in self._services:
            if task is not self._process_invoices_job:
                task.cancel()

        # Wait for some time for invoices for unpaid agreements,
        # then cancel the invoices service
        if self._process_invoices_job:

            unpaid_agreements = self._unpaid_agreement_ids()
            if unpaid_agreements:
                logger.info(
                    "%s still unpaid, waiting for invoices...",
                    pluralize(len(unpaid_agreements), "agreement"),
                )
                try:
                    await asyncio.wait_for(self._process_invoices_job, timeout=30)
                except asyncio.TimeoutError:
                    logger.debug("process_invoices_job cancelled")
                unpaid_agreements = self._unpaid_agreement_ids()
                if unpaid_agreements:
                    logger.warning("Unpaid agreements: %s", unpaid_agreements)

            self._process_invoices_job.cancel()

        try:
            logger.info("Waiting for Golem services to finish...")
            _, pending = await asyncio.wait(
                self._services, timeout=10, return_when=asyncio.ALL_COMPLETED
            )
            if pending:
                logger.debug("%s still running: %s", pluralize(len(pending), "service"), pending)
        except Exception:
            logger.debug("Got error when waiting for services to finish", exc_info=True)

    async def _create_allocations(self) -> rest.payment.MarketDecoration:

        if not self._budget_allocations:
            async for account in self._payment_api.accounts():
                driver = account.driver.lower()
                network = account.network.lower()
                if (driver, network) != (self._payment_driver, self._payment_network):
                    logger.debug(
                        "Not using payment platform `%s`, platform's driver/network "
                        "`%s`/`%s` is different than requested driver/network `%s`/`%s`",
                        account.platform,
                        driver,
                        network,
                        self._payment_driver,
                        self._payment_network,
                    )
                    continue
                logger.debug("Creating allocation using payment platform `%s`", account.platform)
                allocation = cast(
                    rest.payment.Allocation,
                    await self._stack.enter_async_context(
                        self._payment_api.new_allocation(
                            self._budget_amount,
                            payment_platform=account.platform,
                            payment_address=account.address,
                            #   TODO what do to with this?
                            #   expires=self._expires + CFG_INVOICE_TIMEOUT,
                        )
                    ),
                )
                self._budget_allocations.append(allocation)

            if not self._budget_allocations:
                raise NoPaymentAccountError(self._payment_driver, self._payment_network)

        allocation_ids = [allocation.id for allocation in self._budget_allocations]
        return await self._payment_api.decorate_demand(allocation_ids)

    def _get_allocation(
        self, item: Union[rest.payment.DebitNote, rest.payment.Invoice]
    ) -> rest.payment.Allocation:
        try:
            return next(
                allocation
                for allocation in self._budget_allocations
                if allocation.payment_address == item.payer_addr
                and allocation.payment_platform == item.payment_platform
            )
        except:
            raise ValueError(f"No allocation for {item.payment_platform} {item.payer_addr}.")

    async def _process_invoices(self) -> None:
        """Process incoming invoices."""

        async for invoice in self._payment_api.incoming_invoices():
            job_id = next(
                (
                    id
                    for id in self._agreements_to_pay
                    if invoice.agreement_id in self._agreements_to_pay[id]
                ),
                None,
            )
            if job_id is not None:
                job = self._get_job_by_id(job_id)
                agreement = self._get_agreement_by_id(invoice.agreement_id)
                job.emit(
                    events.InvoiceReceived,
                    agreement=agreement,
                    invoice=invoice,
                )
                try:
                    allocation = self._get_allocation(invoice)
                    await invoice.accept(amount=invoice.amount, allocation=allocation)
                    job.emit(
                        events.InvoiceAccepted,
                        agreement=agreement,
                        invoice=invoice,
                    )
                except CancelledError:
                    raise
                except Exception:
                    job.emit(
                        events.PaymentFailed,
                        agreement=agreement,
                        exc_info=sys.exc_info(),  # type: ignore
                    )
                else:
                    self._agreements_to_pay[job_id].remove(invoice.agreement_id)
                    assert invoice.agreement_id in self._agreements_accepting_debit_notes[job_id]
                    self._agreements_accepting_debit_notes[job_id].remove(invoice.agreement_id)
            else:
                self._invoices[invoice.agreement_id] = invoice
            if self._payment_closing and not any(
                agr_ids for agr_ids in self._agreements_to_pay.values()
            ):
                break

    async def _check_debit_note_rate(self, act_id: ActivityId, agr_id: AgreementId, job: "Job"):
        agreement = self._get_agreement_by_id(agr_id)
        num_notes = self._number_of_debit_notes[act_id]
        ts = datetime.now()
        start_ts = self._activity_created_at.get(act_id)
        max_interval = job.agreements_pool.max_debit_note_interval_for_agreement(agr_id)
        if start_ts is not None and max_interval is not None:
            dur = (ts - start_ts).total_seconds()
            freq_descr = f"{num_notes} notes/{dur}s"
<<<<<<< HEAD
            logger.info("Debit notes for activity {act_id}: {freq_descr}")
=======
            logger.debug(f"Debit notes for activity {act_id}: {freq_descr}")
>>>>>>> 44e511e0
            if dur > 0 and dur < num_notes * max_interval:
                reason = {
                    "message": f"Too many debit notes: {freq_descr} (activity: {act_id})",
                    "golem.requestor.code": "TooManyDebitNotes",
                }
                await job.agreements_pool._terminate_agreement(agr_id, reason)

    async def _process_debit_notes(self) -> None:
        """Process incoming debit notes."""

        async for debit_note in self._payment_api.incoming_debit_notes():
            agr_id = debit_note.agreement_id
            act_id = debit_note.activity_id
            job_id = next(
                (
                    id
                    for id in self._agreements_accepting_debit_notes
                    if agr_id in self._agreements_accepting_debit_notes[id]
                ),
                None,
            )
            if job_id is not None:
                job = self._get_job_by_id(job_id)
                agreement = self._get_agreement_by_id(agr_id)
                job.emit(
                    events.DebitNoteReceived,
                    agreement=agreement,
                    debit_note=debit_note,
                )
                self._number_of_debit_notes[act_id] += 1
                logger.info(
                    f"New debit note "
                    f"{debit_note.payment_due_date}, "
                    f"{debit_note.status}."
                )
                await self._check_debit_note_rate(act_id, agr_id, job)
                try:
                    allocation = self._get_allocation(debit_note)
                    await debit_note.accept(
                        amount=debit_note.total_amount_due, allocation=allocation
                    )
                    job.emit(
                        events.DebitNoteAccepted,
                        agreement=agreement,
                        debit_note=debit_note,
                    )
                except CancelledError:
                    raise
                except Exception:
                    job.emit(
                        events.PaymentFailed, agreement=agreement, exc_info=sys.exc_info()  # type: ignore
                    )
            if self._payment_closing and not self._agreements_to_pay:
                break

    async def accept_payments_for_agreement(
        self, job_id: str, agreement_id: str, *, partial: bool = False
    ) -> None:
        """Add given agreement to the set of agreements for which invoices should be accepted."""
        job = self._get_job_by_id(job_id)
        agreement = self._get_agreement_by_id(agreement_id)
        job.emit(events.PaymentPrepared, agreement=agreement)
        inv = self._invoices.get(agreement_id)
        if inv is None:
            self._agreements_to_pay[job_id].add(agreement_id)
            job.emit(events.PaymentQueued, agreement=agreement)
            return
        del self._invoices[agreement_id]
        allocation = self._get_allocation(inv)
        await inv.accept(amount=inv.amount, allocation=allocation)
        job.emit(events.InvoiceAccepted, agreement=agreement, invoice=inv)

    def accept_debit_notes_for_agreement(self, job_id: str, agreement_id: str) -> None:
        """Add given agreement to the set of agreements for which debit notes should be accepted."""
        self._agreements_accepting_debit_notes[job_id].add(agreement_id)

    def add_job(self, job: "Job"):
        """Register a job with this engine."""
        self._jobs.add(job)
        job.emit(events.JobStarted)

    def finalize_job(self, job: "Job"):
        """Mark a job as finished."""
        job.finished.set()
        job.emit(events.JobFinished, exc_info=job._exc_info)  # type: ignore

    def register_generator(self, generator: AsyncGenerator) -> None:
        """Register a generator with this engine."""
        self._generators.add(generator)

    @dataclass
    class PaymentDecorator(DemandDecorator):
        """A `DemandDecorator` that adds payment-related constraints and properties to a Demand."""

        market_decoration: rest.payment.MarketDecoration

        async def decorate_demand(self, demand: DemandBuilder):
            """Add properties and constraints to a Demand."""
            for constraint in self.market_decoration.constraints:
                demand.ensure(constraint)
            demand.properties.update({p.key: p.value for p in self.market_decoration.properties})

    async def create_activity(self, agreement_id: str) -> Activity:
        """Create an activity for given `agreement_id`."""
        return await self._activity_api.new_activity(
            agreement_id, stream_events=self._stream_output
        )

    async def start_worker(
        self, job: "Job", run_worker: Callable[[WorkContext], Awaitable]
    ) -> Optional[asyncio.Task]:
        loop = asyncio.get_event_loop()

        async def worker_task(agreement: Agreement):
            """A coroutine run by every worker task.

            It creates an Activity for a given Agreement, then creates a WorkContext for this Activity
            and then executes `run_worker` with this WorkContext.
            """
            self._all_agreements[agreement.id] = agreement

            job.emit(events.WorkerStarted, agreement=agreement)

            try:
                activity = await self.create_activity(agreement.id)
            except Exception:
                job.emit(events.ActivityCreateFailed, agreement=agreement, exc_info=sys.exc_info())  # type: ignore
                raise

            work_context = WorkContext(activity, agreement, self.storage_manager, emitter=job.emit)
            work_context.emit(events.ActivityCreated)

            self._activity_created_at[activity.id] = datetime.now()

            async with activity:
                self.accept_debit_notes_for_agreement(job.id, agreement.id)
                await run_worker(work_context)
                # Providers may issue debit notes after activity ends.
                # This will prevent terminating agreements when this happens.
                self._activity_created_at.pop(activity.id, None)

        return await job.agreements_pool.use_agreement(
            lambda agreement: loop.create_task(worker_task(agreement))
        )

    async def process_batches(
        self,
        job_id: str,
        agreement_id: str,
        activity: rest.activity.Activity,
        batch_generator: AsyncGenerator[Script, Awaitable[List[events.CommandEvent]]],
    ) -> None:
        """Send command batches produced by `batch_generator` to `activity`."""

        script: Script = await batch_generator.__anext__()

        while True:
            batch_deadline = (
                datetime.now(timezone.utc) + script.timeout if script.timeout is not None else None
            )

            try:
                await script._before()
                batch: List[BatchCommand] = script._evaluate()
                remote = await activity.send(batch, deadline=batch_deadline)
            except Exception:
                script = await batch_generator.athrow(*sys.exc_info())
                continue

            script.emit(events.ScriptSent)

            async def get_batch_results() -> List[events.CommandEvent]:
                results: List[events.CommandEvent] = []
                async for event_class, event_kwargs in remote:
                    event = script.process_batch_event(event_class, event_kwargs)
                    results.append(event)

                script.emit(events.GettingResults)
                await script._after()
                script.emit(events.ScriptFinished)
                await self.accept_payments_for_agreement(job_id, agreement_id, partial=True)

                #   NOTE: This is the same as script.results for non-streaming mode,
                #         but when streaming we have here additional CommandEvents that
                #         are not CommandExecuted
                return results

            loop = asyncio.get_event_loop()

            if script.wait_for_results:
                # Block until the results are available
                try:
                    future_results = loop.create_future()
                    results = await get_batch_results()
                    future_results.set_result(results)
                except Exception:
                    # Raise the exception in `batch_generator` (the `worker` coroutine).
                    # If the client code is able to handle it then we'll proceed with
                    # subsequent batches. Otherwise the worker finishes with error.
                    script = await batch_generator.athrow(*sys.exc_info())
                else:
                    script = await batch_generator.asend(future_results)

            else:
                # Schedule the coroutine in a separate asyncio task
                future_results = loop.create_task(get_batch_results())
                script = await batch_generator.asend(future_results)

    def recycle_offer(self, offer: OfferProposal) -> None:
        """This offer was already processed, but something happened and we should treat it as a fresh one.

        Currently this "something" is always "we couldn't confirm the agreement with the provider",
        but someday this might be useful also in other scenarios.

        Purpose:
        *   we want to rescore the offer (score might change because of the event that caused recycling)
        *   if this is a draft offer (and in the current usecase it always is), we want to return to the
            negotiations and get a new draft - e.g. because this draft already has an Agreement

        We don't care which Job initiated recycling - it should be recycled by all unfinished Jobs.
        """
        unfinished_jobs = (job for job in self._jobs if not job.finished.is_set())
        for job in unfinished_jobs:
            asyncio.get_event_loop().create_task(job._handle_proposal(offer, ignore_draft=True))

    def _get_job_by_id(self, job_id) -> "Job":
        try:
            return next(job for job in self._jobs if job.id == job_id)
        except StopIteration:
            raise KeyError(f"This _Engine doesn't know job with id {job_id}")

    def _get_agreement_by_id(self, agreement_id) -> Agreement:
        try:
            return self._all_agreements[agreement_id]
        except KeyError:
            raise KeyError(f"This _Engine never used agreement with id {agreement_id}")


class Job:
    """Functionality related to a single job.

    Responsible for posting a Demand to market and collecting Offer proposals for the Demand.
    """

    # Infinite supply of generated job ids: "1", "2", ...
    # We prefer short ids since they would make log messages more readable.
    _generated_job_ids: Iterator[str] = (str(n) for n in itertools.count(1))

    # Job ids already used, tracked to avoid duplicates
    _used_job_ids: Set[str] = set()

    def __init__(
        self,
        engine: _Engine,
        expiration_time: datetime,
        payload: Payload,
        id: Optional[str] = None,
    ):
        """Initialize a `Job` instance.

        param engine: a `Golem` engine which will run this job
        param expiration_time: expiration time for the job; all agreements created for this job
            must expire before this date
        param payload: definition of a service runtime or a runtime package that needs to
            be deployed on providers for executing this job
        param id: an optional string to be used to identify this job in events emitted
            by the engine. ValueError is raised if a job with the same id has already been created.
            If not specified, a unique identifier will be generated.
        """

        if id:
            if id in Job._used_job_ids:
                raise ValueError(f"Non unique job id {id}")
            self.id = id
        else:
            self.id = next(id for id in Job._generated_job_ids if id not in Job._used_job_ids)
        Job._used_job_ids.add(self.id)

        self.engine = engine
        self.offers_collected: int = 0
        self.proposals_confirmed: int = 0
        self.expiration_time: datetime = expiration_time
        self.payload: Payload = payload

        self.agreements_pool = AgreementsPool(self.emit, self.engine.recycle_offer)
        self.finished = asyncio.Event()

        self._demand_builder: Optional[DemandBuilder] = None

        #   Exception that ended the job
        self._exc_info = None

    def __repr__(self):
        return f"{self.__class__.__name__}(id={self.id})"

    def emit(self, event_class: Type[events.JobEventType], **kwargs) -> events.JobEventType:
        return self.engine.emit(event_class, job=self, **kwargs)

    def set_exc_info(self, exc_info):
        assert self._exc_info is None, "We can't have more than one exc_info ending a job"
        self._exc_info = exc_info

    async def _handle_proposal(
        self,
        proposal: OfferProposal,
        ignore_draft: bool = False,
    ) -> events.Event:
        """Handle a single `OfferProposal`.

        A `proposal` is scored and then can be rejected, responded with
        a counter-proposal or stored in an agreements pool to be used
        for negotiating an agreement.

        If `ignore_draft` is True, we either reject, or respond with a counter-proposal,
        but never pass the proposal to the agreements pool.
        """

        async def reject_proposal(reason: str) -> events.ProposalRejected:
            """Reject `proposal` due to given `reason`."""
            await proposal.reject(reason)
            return self.emit(events.ProposalRejected, proposal=proposal, reason=reason)

        score = await self.engine._strategy.score_offer(proposal)
        logger.debug(
            "Scored offer %s, provider: %s, strategy: %s, score: %f",
            proposal.id,
            proposal.props.get("golem.node.id.name"),
            type(self.engine._strategy).__name__,
            score,
        )

        if score < SCORE_NEUTRAL:
            return await reject_proposal("Score too low")

        if ignore_draft or not proposal.is_draft:
            assert self._demand_builder is not None
            demand_builder = deepcopy(self._demand_builder)

            try:
                logger.info(f"New prop: {proposal._proposal.proposal} for demand {demand_builder}")
                demand_builder = await self.engine._strategy.answer_to_provider_offer(
                    demand_builder, proposal, self.engine
                )
                logger.info(f"Answer: {demand_builder}")
            except ValueError as e:
                logger.info(f"Error: {e}")
                return await reject_proposal(str(e))

            # Check if any of the supported payment platforms matches the proposal
            common_platforms = self._get_common_payment_platforms(proposal)
            if common_platforms:
                demand_builder.properties["golem.com.payment.chosen-platform"] = next(
                    iter(common_platforms)
                )
            else:
                # reject proposal if there are no common payment platforms
                return await reject_proposal("No common payment platform")

            await proposal.respond(demand_builder.properties, demand_builder.constraints)
            return self.emit(events.ProposalResponded, proposal=proposal)

        else:
            await self.agreements_pool.add_proposal(score, proposal)
            return self.emit(events.ProposalConfirmed, proposal=proposal)

    async def _find_offers_for_subscription(
        self,
        subscription: Subscription,
    ) -> None:
        """Create a market subscription and repeatedly collect offer proposals for it.

        Collected proposals are processed concurrently using a bounded number
        of asyncio tasks.

        :param state: A state related to a call to `Executor.submit()`
        """
        max_number_of_tasks = 5

        try:
            proposals = subscription.events()
        except Exception as ex:
            self.emit(events.CollectFailed, subscription=subscription, reason=str(ex))
            raise

        # A semaphore is used to limit the number of handler tasks
        semaphore = asyncio.Semaphore(max_number_of_tasks)

        async for proposal in proposals:

            self.emit(events.ProposalReceived, proposal=proposal)
            self.offers_collected += 1

            async def handler(proposal_):
                """Wrap `_handle_proposal()` method with error handling."""
                try:
                    event = await self._handle_proposal(proposal_)
                    assert isinstance(event, events.ProposalEvent)
                    if isinstance(event, events.ProposalConfirmed):
                        self.proposals_confirmed += 1
                except CancelledError:
                    raise
                except Exception:
                    with contextlib.suppress(Exception):
                        self.emit(events.ProposalFailed, proposal=proposal_, exc_info=sys.exc_info())  # type: ignore
                finally:
                    semaphore.release()

            # Create a new handler task
            await semaphore.acquire()
            asyncio.get_event_loop().create_task(handler(proposal))

    async def find_offers(self) -> None:
        """Create demand subscription and process offers.

        When the subscription expires, create a new one. And so on...
        """
        if self._demand_builder is None:
            self._demand_builder = await self.engine.create_demand_builder(
                self.expiration_time, self.payload
            )

        while True:
            try:
                subscription = await self._demand_builder.subscribe(self.engine._market_api)
                self.emit(events.SubscriptionCreated, subscription=subscription)
            except Exception as ex:
                self.emit(events.SubscriptionFailed, reason=str(ex))
                raise
            async with subscription:
                await self._find_offers_for_subscription(subscription)

    # TODO: move to Golem
    def _get_common_payment_platforms(self, proposal: rest.market.OfferProposal) -> Set[str]:
        prov_platforms = {
            property.split(".")[4]
            for property in proposal.props
            if property.startswith("golem.com.payment.platform.") and property is not None
        }
        if not prov_platforms:
            prov_platforms = {"NGNT"}
        req_platforms = {
            allocation.payment_platform
            for allocation in self.engine._budget_allocations
            if allocation.payment_platform is not None
        }
        return req_platforms.intersection(prov_platforms)<|MERGE_RESOLUTION|>--- conflicted
+++ resolved
@@ -476,11 +476,7 @@
         if start_ts is not None and max_interval is not None:
             dur = (ts - start_ts).total_seconds()
             freq_descr = f"{num_notes} notes/{dur}s"
-<<<<<<< HEAD
-            logger.info("Debit notes for activity {act_id}: {freq_descr}")
-=======
             logger.debug(f"Debit notes for activity {act_id}: {freq_descr}")
->>>>>>> 44e511e0
             if dur > 0 and dur < num_notes * max_interval:
                 reason = {
                     "message": f"Too many debit notes: {freq_descr} (activity: {act_id})",
