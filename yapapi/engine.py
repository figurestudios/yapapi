--- conflicted
+++ resolved
@@ -43,7 +43,6 @@
 from yapapi.script import Script
 from yapapi.script.command import BatchCommand
 from yapapi.storage import gftp
-<<<<<<< HEAD
 from yapapi.strategy import (
     MarketStrategy,
     SCORE_NEUTRAL,
@@ -51,10 +50,6 @@
     PROP_PAYMENT_TIMEOUT_SEC,
     DEBIT_NOTE_INTERVAL_GRACE_PERIOD,
 )
-from yapapi.utils import AsyncWrapper
-=======
-from yapapi.strategy import MarketStrategy, SCORE_NEUTRAL
->>>>>>> 6cd9dc67
 
 DEFAULT_DRIVER: str = os.getenv("YAGNA_PAYMENT_DRIVER", "erc20").lower()
 DEFAULT_NETWORK: str = os.getenv("YAGNA_PAYMENT_NETWORK", "rinkeby").lower()
