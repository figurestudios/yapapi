--- conflicted
+++ resolved
@@ -475,13 +475,11 @@
                 try:
                     allocation = self._get_allocation(invoice)
                     await invoice.accept(amount=invoice.amount, allocation=allocation)
-                    self.emit(
-                        events.InvoiceAccepted(
-                            job_id=job_id,
-                            agr_id=invoice.agreement_id,
-                            inv_id=invoice.invoice_id,
-                            amount=invoice.amount,
-                        )
+                    job.emit(
+                        events.InvoiceAccepted,
+                        agr_id=invoice.agreement_id,
+                        inv_id=invoice.invoice_id,
+                        amount=invoice.amount,
                     )
                 except CancelledError:
                     raise
@@ -495,15 +493,6 @@
                     self._agreements_to_pay[job_id].remove(invoice.agreement_id)
                     assert invoice.agreement_id in self._agreements_accepting_debit_notes[job_id]
                     self._agreements_accepting_debit_notes[job_id].remove(invoice.agreement_id)
-<<<<<<< HEAD
-                    job.emit(
-                        events.PaymentAccepted,
-                        agr_id=invoice.agreement_id,
-                        inv_id=invoice.invoice_id,
-                        amount=invoice.amount,
-                    )
-=======
->>>>>>> 41d3903e
             else:
                 self._invoices[invoice.agreement_id] = invoice
             if self._payment_closing and not any(
@@ -524,35 +513,23 @@
                 None,
             )
             if job_id is not None:
-<<<<<<< HEAD
                 job = self._get_job_by_id(job_id)
                 job.emit(
                     events.DebitNoteReceived,
                     agr_id=debit_note.agreement_id,
+                    note_id=debit_note.debit_note_id,
                     amount=debit_note.total_amount_due,
-                    note_id=debit_note.debit_note_id,
-=======
-                self.emit(
-                    events.DebitNoteReceived(
-                        job_id=job_id,
-                        agr_id=debit_note.agreement_id,
-                        note_id=debit_note.debit_note_id,
-                        amount=debit_note.total_amount_due,
-                    )
->>>>>>> 41d3903e
                 )
                 try:
                     allocation = self._get_allocation(debit_note)
                     await debit_note.accept(
                         amount=debit_note.total_amount_due, allocation=allocation
                     )
-                    self.emit(
-                        events.DebitNoteAccepted(
-                            job_id=job_id,
-                            agr_id=debit_note.agreement_id,
-                            note_id=debit_note.debit_note_id,
-                            amount=debit_note.total_amount_due,
-                        )
+                    job.emit(
+                        events.DebitNoteAccepted,
+                        agr_id=debit_note.agreement_id,
+                        note_id=debit_note.debit_note_id,
+                        amount=debit_note.total_amount_due,
                     )
                 except CancelledError:
                     raise
@@ -577,18 +554,8 @@
         del self._invoices[agreement_id]
         allocation = self._get_allocation(inv)
         await inv.accept(amount=inv.amount, allocation=allocation)
-<<<<<<< HEAD
         job.emit(
-            events.PaymentAccepted, agr_id=agreement_id, inv_id=inv.invoice_id, amount=inv.amount
-=======
-        self.emit(
-            events.InvoiceAccepted(
-                job_id=job_id,
-                agr_id=agreement_id,
-                inv_id=inv.invoice_id,
-                amount=inv.amount,
-            )
->>>>>>> 41d3903e
+            events.InvoiceAccepted, agr_id=agreement_id, inv_id=inv.invoice_id, amount=inv.amount
         )
 
     def accept_debit_notes_for_agreement(self, job_id: str, agreement_id: str) -> None:
