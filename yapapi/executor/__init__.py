"""An implementation of the new Golem's task executor."""
import asyncio
from asyncio import CancelledError
from datetime import datetime, timedelta, timezone
import sys
from typing import (
    AsyncIterator,
    Awaitable,
    Callable,
    Iterable,
    List,
    Optional,
    Set,
    TypeVar,
    Union,
    cast,
)
from typing_extensions import Final, AsyncGenerator

from yapapi import rest, events
from yapapi.ctx import WorkContext
from yapapi.payload import Payload
from yapapi.rest.activity import Activity
<<<<<<< HEAD
from yapapi.script import Script
from yapapi.strategy import MarketStrategy
=======
from yapapi.engine import _Engine, Job, WorkItem
>>>>>>> e0347353
import yapapi.utils

from .task import Task, TaskStatus
from ._smartq import SmartQueue

CFG_INVOICE_TIMEOUT: Final[timedelta] = timedelta(minutes=5)
"Time to receive invoice from provider after tasks ended."

DEFAULT_EXECUTOR_TIMEOUT: Final[timedelta] = timedelta(minutes=15)
"Joint timeout for all tasks submitted to an executor."


logger = yapapi.utils.get_logger(__name__)

DEFAULT_GET_OFFERS_TIMEOUT = timedelta(seconds=20)


<<<<<<< HEAD
from yapapi.engine import _Engine, Job

=======
>>>>>>> e0347353
D = TypeVar("D")  # Type var for task data
R = TypeVar("R")  # Type var for task result


class Executor:
    """Task executor.

    Used to run batch tasks using the specified application package within providers'
    execution units.
    """

    def __init__(
        self,
        *,
        _engine: _Engine,
        payload: Payload,
        max_workers: int = 5,
        timeout: timedelta = DEFAULT_EXECUTOR_TIMEOUT,
    ):
        logger.debug("Creating Executor instance; parameters: %s", locals())

        self._engine = _engine
        self._payload = payload
        self._timeout = timeout
        self._max_workers = max_workers

    @property
    def driver(self) -> str:
        """Return the payment driver used for this `Executor`'s engine."""
        return self._engine.driver

    @property
    def network(self) -> str:
        """Return the payment network used for this `Executor`'s engine."""
        return self._engine.network

    def emit(self, event: events.Event) -> None:
        """Emit a computation event using this `Executor`'s engine."""
        self._engine.emit(event)

    def submit(
        self,
        worker: Callable[
            [WorkContext, AsyncIterator[Task[D, R]]],
            AsyncGenerator[Script, Awaitable[List[events.CommandEvent]]],
        ],
        data: Union[AsyncIterator[Task[D, R]], Iterable[Task[D, R]]],
        job_id: Optional[str] = None,
    ) -> AsyncIterator[Task[D, R]]:
        """Submit a computation to be executed on providers.

        :param worker: a callable that takes a WorkContext object and a list o tasks,
            adds commands to the context object and yields committed commands
        :param data: an iterable or an async generator iterator of Task objects to be computed
            on providers
        :param job_id: an optional string to identify the job created by this method.
            Passed as the value of the `id` parameter to `Job()`.
        :return: yields computation progress events
        """
        generator = self._create_task_generator(worker, data, job_id)
        self._engine.register_generator(generator)
        return generator

    async def _create_task_generator(
        self,
        worker: Callable[
            [WorkContext, AsyncIterator[Task[D, R]]],
            AsyncGenerator[Script, Awaitable[List[events.CommandEvent]]],
        ],
        data: Union[AsyncIterator[Task[D, R]], Iterable[Task[D, R]]],
        job_id: Optional[str],
    ) -> AsyncGenerator[Task[D, R], None]:
        """Create an async generator yielding completed tasks."""

        job = Job(
            self._engine,
            expiration_time=datetime.now(timezone.utc) + self._timeout,
            payload=self._payload,
            id=job_id,
        )
        self._engine.add_job(job)

        services: Set[asyncio.Task] = set()
        workers: Set[asyncio.Task] = set()

        try:
            generator = self._submit(worker, data, services, workers, job)
            try:
                async for result in generator:
                    yield result
            except GeneratorExit:
                logger.debug("Early exit from submit(), cancelling the computation")
                try:
                    # Cancel `generator`. It should then exit by raising `StopAsyncIteration`.
                    await generator.athrow(CancelledError)
                except StopAsyncIteration:
                    pass
        finally:
            # Cancel and gather all tasks to make sure all exceptions are retrieved.
            all_tasks = workers.union(services)
            for task in all_tasks:
                if not task.done():
                    logger.debug("Cancelling task: %s", task)
                    task.cancel()
            await asyncio.gather(*all_tasks, return_exceptions=True)
            # Signal that this computation is finished
            self._engine.finalize_job(job)

    async def _submit(
        self,
        worker: Callable[
            [WorkContext, AsyncIterator[Task[D, R]]],
            AsyncGenerator[Script, Awaitable[List[events.CommandEvent]]],
        ],
        data: Union[AsyncIterator[Task[D, R]], Iterable[Task[D, R]]],
        services: Set[asyncio.Task],
        workers: Set[asyncio.Task],
        job: Job,
    ) -> AsyncGenerator[Task[D, R], None]:

        self.emit(events.ComputationStarted(job.id, job.expiration_time))

        done_queue: asyncio.Queue[Task[D, R]] = asyncio.Queue()

        def on_task_done(task: Task[D, R], status: TaskStatus) -> None:
            """Callback run when `task` is accepted or rejected."""
            if status == TaskStatus.ACCEPTED:
                done_queue.put_nowait(task)

        async def input_tasks() -> AsyncIterator[Task[D, R]]:
            if isinstance(data, AsyncIterator):
                async for task in data:
                    task._add_callback(on_task_done)
                    yield task
            else:
                for task in data:
                    task._add_callback(on_task_done)
                    yield task

        work_queue = SmartQueue(input_tasks())

        async def _worker(
            agreement: rest.market.Agreement, activity: Activity, work_context: WorkContext
        ) -> None:
            nonlocal job

            with work_queue.new_consumer() as consumer:
                try:

                    async def task_generator() -> AsyncIterator[Task[D, R]]:
                        async for handle in consumer:
                            task = Task.for_handle(handle, work_queue, self.emit)
                            self._engine.emit(
                                events.TaskStarted(
                                    job_id=job.id,
                                    agr_id=agreement.id,
                                    task_id=task.id,
                                    task_data=task.data,
                                )
                            )
                            yield task
                            self._engine.emit(
                                events.TaskFinished(
                                    job_id=job.id, agr_id=agreement.id, task_id=task.id
                                )
                            )

                    batch_generator = worker(work_context, task_generator())
                    try:
                        await self._engine.process_batches(
                            job.id, agreement.id, activity, batch_generator
                        )
                    except StopAsyncIteration:
                        pass
                    self.emit(events.WorkerFinished(job_id=job.id, agr_id=agreement.id))
                except Exception:
                    self.emit(
                        events.WorkerFinished(
                            job_id=job.id, agr_id=agreement.id, exc_info=sys.exc_info()  # type: ignore
                        )
                    )
                    raise
                finally:
                    await self._engine.accept_payments_for_agreement(job.id, agreement.id)

        async def worker_starter() -> None:
            while True:
                await asyncio.sleep(2)
                await job.agreements_pool.cycle()
                if len(workers) < self._max_workers and work_queue.has_unassigned_items():
                    new_task = None
                    try:
                        new_task = await self._engine.start_worker(job, _worker)
                        if new_task is None:
                            continue
                        workers.add(new_task)
                    except CancelledError:
                        raise
                    except Exception:
                        if new_task:
                            new_task.cancel()
                        logger.debug("There was a problem during use_agreement", exc_info=True)

        loop = asyncio.get_event_loop()
        find_offers_task = loop.create_task(job.find_offers())

        wait_until_done = loop.create_task(work_queue.wait_until_done())
        worker_starter_task = loop.create_task(worker_starter())

        # Py38: find_offers_task.set_name('find_offers_task')

        get_offers_deadline = datetime.now(timezone.utc) + DEFAULT_GET_OFFERS_TIMEOUT
        get_done_task: Optional[asyncio.Task] = None
        services.update(
            {
                find_offers_task,
                wait_until_done,
                worker_starter_task,
            }
        )
        cancelled = False

        try:
            while wait_until_done in services or not done_queue.empty():

                now = datetime.now(timezone.utc)
                if now > job.expiration_time:
                    raise TimeoutError(f"Computation timed out after {self._timeout}")
                if now > get_offers_deadline and job.proposals_confirmed == 0:
                    self.emit(
                        events.NoProposalsConfirmed(
                            num_offers=job.offers_collected, timeout=DEFAULT_GET_OFFERS_TIMEOUT
                        )
                    )
                    get_offers_deadline += DEFAULT_GET_OFFERS_TIMEOUT

                if not get_done_task:
                    get_done_task = loop.create_task(done_queue.get())
                    services.add(get_done_task)

                done, pending = await asyncio.wait(
                    services.union(workers), timeout=10, return_when=asyncio.FIRST_COMPLETED
                )

                for task in done:
                    # if an exception occurred when a service task was running
                    if task in services and not task.cancelled() and task.exception():
                        raise cast(BaseException, task.exception())
                    if task in workers:
                        try:
                            await task
                        except Exception:
                            pass

                workers -= done
                services -= done

                assert get_done_task
                if get_done_task.done():
                    yield get_done_task.result()
                    assert get_done_task not in services
                    get_done_task = None

            self.emit(events.ComputationFinished(job.id))

        except (Exception, CancelledError, KeyboardInterrupt):
            self.emit(events.ComputationFinished(job.id, exc_info=sys.exc_info()))  # type: ignore
            cancelled = True

        finally:

            await work_queue.close()

            # Importing this at the beginning would cause circular dependencies
            from ..log import pluralize

            for task in services:
                task.cancel()
            if cancelled:
                reason = {"message": "Work cancelled", "golem.requestor.code": "Cancelled"}
                for worker_task in workers:
                    worker_task.cancel()
            else:
                reason = {
                    "message": "Successfully finished all work",
                    "golem.requestor.code": "Success",
                }

            if workers:
                _, pending = await asyncio.wait(
                    workers, timeout=1, return_when=asyncio.ALL_COMPLETED
                )
                if pending:
                    logger.info(
                        "Waiting for %s to finish...",
                        pluralize(len(pending), "worker"),
                        job_id=job.id,
                    )
                    await asyncio.wait(workers, timeout=9, return_when=asyncio.ALL_COMPLETED)

            try:
                logger.debug("Terminating agreements...", job_id=job.id)
                await job.agreements_pool.terminate_all(reason=reason)
            except Exception:
                logger.debug("Problem with agreements termination", exc_info=True, job_id=job.id)

            try:
                logger.info("Waiting for Executor services to finish...", job_id=job.id)
                _, pending = await asyncio.wait(
                    workers.union(services), timeout=10, return_when=asyncio.ALL_COMPLETED
                )
                if pending:
                    logger.debug(
                        "%s still running: %s",
                        pluralize(len(pending), "service"),
                        pending,
                        job_id=job.id,
                    )
            except Exception:
                logger.debug(
                    "Got error when waiting for services to finish", exc_info=True, job_id=job.id
                )<|MERGE_RESOLUTION|>--- conflicted
+++ resolved
@@ -21,12 +21,8 @@
 from yapapi.ctx import WorkContext
 from yapapi.payload import Payload
 from yapapi.rest.activity import Activity
-<<<<<<< HEAD
 from yapapi.script import Script
-from yapapi.strategy import MarketStrategy
-=======
-from yapapi.engine import _Engine, Job, WorkItem
->>>>>>> e0347353
+from yapapi.engine import _Engine, Job
 import yapapi.utils
 
 from .task import Task, TaskStatus
@@ -44,11 +40,6 @@
 DEFAULT_GET_OFFERS_TIMEOUT = timedelta(seconds=20)
 
 
-<<<<<<< HEAD
-from yapapi.engine import _Engine, Job
-
-=======
->>>>>>> e0347353
 D = TypeVar("D")  # Type var for task data
 R = TypeVar("R")  # Type var for task result
 
