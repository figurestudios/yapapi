--- conflicted
+++ resolved
@@ -399,16 +399,6 @@
             emit(events.WorkerFinished(agr_id=agreement.id))
 
         async def worker_starter() -> None:
-<<<<<<< HEAD
-=======
-            async def _start_worker(agreement):
-                try:
-                    await start_worker(agreement)
-                finally:
-                    await agreement.terminate()
-
-            nonlocal agreements_confirmed
->>>>>>> 2e0785e5
             while True:
                 await asyncio.sleep(2)
                 await agreements_pool.cycle()
@@ -420,12 +410,6 @@
                         )
                         if new_task is None:
                             continue
-<<<<<<< HEAD
-=======
-                        emit(events.AgreementConfirmed(agr_id=agreement.id))
-                        agreements_confirmed += 1
-                        new_task = loop.create_task(_start_worker(agreement))
->>>>>>> 2e0785e5
                         workers.add(new_task)
                     except CancelledError:
                         raise
