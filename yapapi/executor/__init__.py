"""
An implementation of the new Golem's task executor.
"""
import asyncio
from asyncio import CancelledError
from datetime import datetime, timedelta, timezone
from decimal import Decimal
import logging
import os
import sys
from typing import (
    AsyncContextManager,
    AsyncIterator,
    Callable,
    Dict,
    Iterable,
    List,
    Optional,
    Set,
    TypeVar,
    Union,
    cast,
)
import traceback


from dataclasses import dataclass, field
from yapapi.executor.agreements_pool import AgreementsPool
from typing_extensions import Final, AsyncGenerator

from .ctx import CaptureContext, CommandContainer, Work, WorkContext
from .events import Event
from . import events
from .task import Task, TaskStatus
from .utils import AsyncWrapper
from ..package import Package
from ..props import Activity, com, NodeInfo, NodeInfoKeys
from ..props.builder import DemandBuilder
from .. import rest
from ..rest.activity import CommandExecutionError
<<<<<<< HEAD
from ..rest.market import Subscription
=======
from ..rest.market import OfferProposal
>>>>>>> a0d22942
from ..storage import gftp
from ._smartq import SmartQueue, Handle
from .strategy import (
    DecreaseScoreForUnconfirmedAgreement,
    LeastExpensiveLinearPayuMS,
    MarketStrategy,
    SCORE_NEUTRAL,
)

if sys.version_info >= (3, 7):
    from contextlib import AsyncExitStack
else:
    from async_exit_stack import AsyncExitStack  # type: ignore

DEBIT_NOTE_MIN_TIMEOUT: Final[int] = 30  # in seconds
"Shortest debit note acceptance timeout the requestor will accept."

DEBIT_NOTE_ACCEPTANCE_TIMEOUT_PROP: Final[str] = "golem.com.payment.debit-notes.accept-timeout?"

CFG_INVOICE_TIMEOUT: Final[timedelta] = timedelta(minutes=5)
"Time to receive invoice from provider after tasks ended."

DEFAULT_EXECUTOR_TIMEOUT: Final[timedelta] = timedelta(minutes=15)
"Joint timeout for all tasks submitted to an executor."

DEFAULT_DRIVER = "zksync"
DEFAULT_NETWORK = "rinkeby"

logger = logging.getLogger(__name__)


class NoPaymentAccountError(Exception):
    """The error raised if no payment account for the required driver/network is available."""

    required_driver: str
    """Payment driver required for the account."""

    required_network: str
    """Network required for the account."""

    def __init__(self, required_driver: str, required_network: str):
        self.required_driver: str = required_driver
        self.required_network: str = required_network

    def __str__(self) -> str:
        return (
            f"No payment account available for driver `{self.required_driver}`"
            f" and network `{self.required_network}`"
        )


@dataclass
class _ExecutorConfig:
    max_workers: int = 5
    timeout: timedelta = DEFAULT_EXECUTOR_TIMEOUT
    get_offers_timeout: timedelta = timedelta(seconds=20)
    traceback: bool = bool(os.getenv("YAPAPI_TRACEBACK", 0))


D = TypeVar("D")  # Type var for task data
R = TypeVar("R")  # Type var for task result


class Executor(AsyncContextManager):
    """
    Task executor.

    Used to run tasks using the specified application package within providers' execution units.
    """

    def __init__(
        self,
        *,
        package: Package,
        max_workers: int = 5,
        timeout: timedelta = DEFAULT_EXECUTOR_TIMEOUT,
        budget: Union[float, Decimal],
        strategy: Optional[MarketStrategy] = None,
        subnet_tag: Optional[str] = None,
        driver: Optional[str] = None,
        network: Optional[str] = None,
        event_consumer: Optional[Callable[[Event], None]] = None,
        stream_output: bool = False,
    ):
        """Create a new executor.

        :param package: a package common for all tasks; vm.repo() function may be
            used to return package from a repository
        :param max_workers: maximum number of workers doing the computation
        :param timeout: timeout for the whole computation
        :param budget: maximum budget for payments
        :param strategy: market strategy used to select providers from the market
            (e.g. LeastExpensiveLinearPayuMS or DummyMS)
        :param subnet_tag: use only providers in the subnet with the subnet_tag name
        :param driver: name of the payment driver to use or `None` to use the default driver;
            only payment platforms with the specified driver will be used
        :param network: name of the network to use or `None` to use the default network;
            only payment platforms with the specified network will be used
        :param event_consumer: a callable that processes events related to the
            computation; by default it is a function that logs all events
        :param stream_output: stream computation output from providers
        """
        logger.debug("Creating Executor instance; parameters: %s", locals())

        self._subnet: Optional[str] = subnet_tag
        self._driver = driver.lower() if driver else DEFAULT_DRIVER
        self._network = network.lower() if network else DEFAULT_NETWORK
        self._stream_output = stream_output
        if not strategy:
            strategy = LeastExpensiveLinearPayuMS(
                max_fixed_price=Decimal("1.0"),
                max_price_for={com.Counter.CPU: Decimal("0.2"), com.Counter.TIME: Decimal("0.1")},
            )
            # The factor 0.5 below means that an offer for a provider that failed to confirm
            # the last agreement proposed to them will have it's score multiplied by 0.5.
            strategy = DecreaseScoreForUnconfirmedAgreement(strategy, 0.5)
        self._strategy = strategy
        self._api_config = rest.Configuration()
        self._stack = AsyncExitStack()
        self._package = package
        self._conf = _ExecutorConfig(max_workers, timeout)
        # TODO: setup precision
        self._budget_amount = Decimal(budget)
        self._budget_allocations: List[rest.payment.Allocation] = []

        if not event_consumer:
            # Use local import to avoid cyclic imports when yapapi.log
            # is imported by client code
            from ..log import log_event_repr

            event_consumer = log_event_repr

        # Add buffering to the provided event emitter to make sure
        # that emitting events will not block
        self._wrapped_consumer = AsyncWrapper(event_consumer)
        # Each call to `submit()` will add an instance of `asyncio.Event` to this set.
        # This event can be used to wait until the call to `submit()` is finished.
        self._active_computations: Set[asyncio.Event] = set()

    @property
    def driver(self) -> str:
        return self._driver

    @property
    def network(self) -> str:
        return self._network

    @property
    def strategy(self) -> MarketStrategy:
        return self._strategy

    async def submit(
        self,
        worker: Callable[[WorkContext, AsyncIterator[Task[D, R]]], AsyncGenerator[Work, None]],
        data: Iterable[Task[D, R]],
    ) -> AsyncIterator[Task[D, R]]:
        """Submit a computation to be executed on providers.

        :param worker: a callable that takes a WorkContext object and a list o tasks,
                       adds commands to the context object and yields committed commands
        :param data: an iterator of Task objects to be computed on providers
        :return: yields computation progress events
        """

        computation_finished = asyncio.Event()
        self._active_computations.add(computation_finished)

        services: Set[asyncio.Task] = set()
        workers: Set[asyncio.Task] = set()

        try:
            generator = self._submit(worker, data, services, workers)
            async for result in generator:
                yield result
        except GeneratorExit:
            logger.debug("Early exit from submit(), cancelling the computation")
            try:
                # Cancel `generator`. It should then exit by raising `StopAsyncIteration`.
                await generator.athrow(CancelledError)
            except StopAsyncIteration:
                pass
        finally:
            # Cancel and gather all tasks to make sure all exceptions are retrieved.
            all_tasks = workers.union(services)
            for task in all_tasks:
                if not task.done():
                    logger.debug("Cancelling task: %s", task)
                    task.cancel()
            await asyncio.gather(*all_tasks, return_exceptions=True)
            # Signal that this computation is finished
            computation_finished.set()
            self._active_computations.remove(computation_finished)

    @dataclass
    class SubmissionState:
        """Variables related to a single call to `Executor.submit()`.

        One day this will be a fully-fledged and mature class with
        methods of its own. But for now it only includes the variables
        required by `find_offers()`.
        """

        builder: DemandBuilder
        agreements_pool: AgreementsPool
        offers_collected: int = field(default=0)
        proposals_confirmed: int = field(default=0)

    async def _handle_proposal(
        self,
        state: "Executor.SubmissionState",
        proposal: OfferProposal,
    ) -> events.Event:
        """Handle a single `OfferProposal`.

        A `proposal` is scored and then can be rejected, responded with
        a counter-proposal or stored in an agreements pool to be used
        for negotiating an agreement.
        """

        async def reject_proposal(reason: str) -> events.ProposalRejected:
            """Reject `proposal` due to given `reason`."""
            await proposal.reject(reason)
            return events.ProposalRejected(prop_id=proposal.id, reason=reason)

        score = await self._strategy.score_offer(proposal, state.agreements_pool)
        logger.debug(
            "Scored offer %s, provider: %s, strategy: %s, score: %f",
            proposal.id,
            proposal.props.get("golem.node.id.name"),
            type(self._strategy).__name__,
            score,
        )

        if score < SCORE_NEUTRAL:
            return await reject_proposal("Score too low")

        if not proposal.is_draft:
            # Proposal is not yet a draft of an agreement

            # Check if any of the supported payment platforms matches the proposal
            common_platforms = self._get_common_payment_platforms(proposal)
            if common_platforms:
                state.builder.properties["golem.com.payment.chosen-platform"] = next(
                    iter(common_platforms)
                )
            else:
                # reject proposal if there are no common payment platforms
                return await reject_proposal("No common payment platform")

            # Check if the timeout for debit note acceptance is not too low
            timeout = proposal.props.get(DEBIT_NOTE_ACCEPTANCE_TIMEOUT_PROP)
            if timeout:
                if timeout < DEBIT_NOTE_MIN_TIMEOUT:
                    return await reject_proposal("Debit note acceptance timeout is too short")
                else:
                    state.builder.properties[DEBIT_NOTE_ACCEPTANCE_TIMEOUT_PROP] = timeout

            await proposal.respond(state.builder.properties, state.builder.constraints)
            return events.ProposalResponded(prop_id=proposal.id)

        else:
            # It's a draft agreement
            await state.agreements_pool.add_proposal(score, proposal)
            return events.ProposalConfirmed(prop_id=proposal.id)

    async def _find_offers(self, state: "Executor.SubmissionState") -> None:
        """Create a market subscription and repeatedly collect offer proposals for it.

        Collected proposals are processed concurrently using a bounded number
        of asyncio tasks.

        :param state: A state related to a call to `Executor.submit()`
        """
        max_number_of_tasks = 5

        emit = cast(Callable[[Event], None], self._wrapped_consumer.async_call)

        try:
            subscription = await state.builder.subscribe(self._market_api)
            emit(events.SubscriptionCreated(sub_id=subscription.id))
        except Exception as ex:
            emit(events.SubscriptionFailed(reason=str(ex)))
            # Treat subscription failure as unrecoverable
            raise

        async with subscription:

            try:
                proposals = subscription.events()
            except Exception as ex:
                emit(events.CollectFailed(sub_id=subscription.id, reason=str(ex)))
                raise

            # A semaphore is used to limit the number of handler tasks
            semaphore = asyncio.Semaphore(max_number_of_tasks)

            async for proposal in proposals:

                emit(events.ProposalReceived(prop_id=proposal.id, provider_id=proposal.issuer))
                state.offers_collected += 1

                async def handler(proposal_):
                    """A coroutine that wraps `_handle_proposal()` method with error handling."""
                    try:
                        event = await self._handle_proposal(state, proposal_)
                        assert isinstance(event, events.ProposalEvent)
                        emit(event)
                        if isinstance(event, events.ProposalConfirmed):
                            state.proposals_confirmed += 1
                    except CancelledError:
                        raise
                    except Exception:
                        with contextlib.suppress(Exception):
                            emit(
                                events.ProposalFailed(
                                    prop_id=proposal_.id, exc_info=sys.exc_info()  # type: ignore
                                )
                            )
                    finally:
                        semaphore.release()

                # Create a new handler task
                await semaphore.acquire()
                asyncio.get_event_loop().create_task(handler(proposal))

    async def _submit(
        self,
        worker: Callable[[WorkContext, AsyncIterator[Task[D, R]]], AsyncGenerator[Work, None]],
        data: Iterable[Task[D, R]],
        services: Set[asyncio.Task],
        workers: Set[asyncio.Task],
    ) -> AsyncGenerator[Task[D, R], None]:

        emit = cast(Callable[[Event], None], self._wrapped_consumer.async_call)

        multi_payment_decoration = await self._create_allocations()

        emit(events.ComputationStarted(self._expires))

        # Building offer
        builder = DemandBuilder()
        builder.add(Activity(expiration=self._expires, multi_activity=True))
        builder.add(NodeInfo(subnet_tag=self._subnet))
        if self._subnet:
            builder.ensure(f"({NodeInfoKeys.subnet_tag}={self._subnet})")
        for constraint in multi_payment_decoration.constraints:
            builder.ensure(constraint)
        builder.properties.update({p.key: p.value for p in multi_payment_decoration.properties})
        await self._package.decorate_demand(builder)
        await self._strategy.decorate_demand(builder)

        agreements_pool = AgreementsPool(emit)

        state = Executor.SubmissionState(builder, agreements_pool)

        market_api = self._market_api
        activity_api: rest.Activity = self._activity_api

        done_queue: asyncio.Queue[Task[D, R]] = asyncio.Queue()
        stream_output = self._stream_output

        def on_task_done(task: Task[D, R], status: TaskStatus) -> None:
            """Callback run when `task` is accepted or rejected."""
            if status == TaskStatus.ACCEPTED:
                done_queue.put_nowait(task)

        def input_tasks() -> Iterable[Task[D, R]]:
            for task in data:
                task._add_callback(on_task_done)
                yield task

        work_queue = SmartQueue(input_tasks())

        last_wid = 0

        agreements_to_pay: Set[str] = set()
        agreements_accepting_debit_notes: Set[str] = set()
        invoices: Dict[str, rest.payment.Invoice] = dict()
        payment_closing: bool = False

        async def process_invoices() -> None:
            async for invoice in self._payment_api.incoming_invoices():
                if invoice.agreement_id in agreements_to_pay:
                    emit(
                        events.InvoiceReceived(
                            agr_id=invoice.agreement_id,
                            inv_id=invoice.invoice_id,
                            amount=invoice.amount,
                        )
                    )
                    allocation = self._get_allocation(invoice)
                    try:
                        await invoice.accept(amount=invoice.amount, allocation=allocation)
                    except CancelledError:
                        raise
                    except Exception:
                        emit(
                            events.PaymentFailed(
                                agr_id=invoice.agreement_id, exc_info=sys.exc_info()  # type: ignore
                            )
                        )
                    else:
                        agreements_to_pay.remove(invoice.agreement_id)
                        assert invoice.agreement_id in agreements_accepting_debit_notes
                        agreements_accepting_debit_notes.remove(invoice.agreement_id)
                        emit(
                            events.PaymentAccepted(
                                agr_id=invoice.agreement_id,
                                inv_id=invoice.invoice_id,
                                amount=invoice.amount,
                            )
                        )
                else:
                    invoices[invoice.agreement_id] = invoice
                if payment_closing and not agreements_to_pay:
                    break

        # TODO Consider processing invoices and debit notes together
        async def process_debit_notes() -> None:
            async for debit_note in self._payment_api.incoming_debit_notes():
                if debit_note.agreement_id in agreements_accepting_debit_notes:
                    emit(
                        events.DebitNoteReceived(
                            agr_id=debit_note.agreement_id,
                            amount=debit_note.total_amount_due,
                            note_id=debit_note.debit_note_id,
                        )
                    )
                    try:
                        allocation = self._get_allocation(debit_note)
                        await debit_note.accept(
                            amount=debit_note.total_amount_due, allocation=allocation
                        )
                    except CancelledError:
                        raise
                    except Exception:
                        emit(
                            events.PaymentFailed(
                                agr_id=debit_note.agreement_id, exc_info=sys.exc_info()  # type: ignore
                            )
                        )
                if payment_closing and not agreements_to_pay:
                    break

        async def accept_payment_for_agreement(agreement_id: str, *, partial: bool = False) -> None:
            emit(events.PaymentPrepared(agr_id=agreement_id))
            inv = invoices.get(agreement_id)
            if inv is None:
                agreements_to_pay.add(agreement_id)
                emit(events.PaymentQueued(agr_id=agreement_id))
                return
            del invoices[agreement_id]
            allocation = self._get_allocation(inv)
            await inv.accept(amount=inv.amount, allocation=allocation)
            emit(
                events.PaymentAccepted(
                    agr_id=agreement_id, inv_id=inv.invoice_id, amount=inv.amount
                )
            )

<<<<<<< HEAD
        async def find_offers_for_subscription(subscription: Subscription) -> None:
            """Subscribe to offers and process them continuously."""

            async def reject_proposal(proposal, reason):
                await proposal.reject(reason=reason)
                emit(events.ProposalRejected(prop_id=proposal.id, reason=reason))

            nonlocal offers_collected, proposals_confirmed

            emit(events.SubscriptionCreated(sub_id=subscription.id))
            try:
                proposals = subscription.events()
            except Exception as ex:
                emit(events.CollectFailed(sub_id=subscription.id, reason=str(ex)))
                raise

            async for proposal in proposals:

                emit(events.ProposalReceived(prop_id=proposal.id, provider_id=proposal.issuer))
                offers_collected += 1
                try:
                    score = await strategy.score_offer(proposal, agreements_pool)
                    logger.debug(
                        "Scored offer %s, provider: %s, strategy: %s, score: %f",
                        proposal.id,
                        proposal.props.get("golem.node.id.name"),
                        type(strategy).__name__,
                        score,
                    )

                    if score < SCORE_NEUTRAL:
                        await reject_proposal(proposal, "Score too low")

                    elif not proposal.is_draft:
                        common_platforms = self._get_common_payment_platforms(proposal)
                        if common_platforms:
                            builder.properties["golem.com.payment.chosen-platform"] = next(
                                iter(common_platforms)
                            )
                        else:
                            # reject proposal if there are no common payment platforms
                            await reject_proposal(proposal, "No common payment platform")
                            continue
                        timeout = proposal.props.get(DEBIT_NOTE_ACCEPTANCE_TIMEOUT_PROP)
                        if timeout:
                            if timeout < DEBIT_NOTE_MIN_TIMEOUT:
                                await reject_proposal(
                                    proposal, "Debit note acceptance timeout too short"
                                )
                                continue
                            else:
                                builder.properties[DEBIT_NOTE_ACCEPTANCE_TIMEOUT_PROP] = timeout

                        await proposal.respond(builder.properties, builder.constraints)
                        emit(events.ProposalResponded(prop_id=proposal.id))

                    else:
                        emit(events.ProposalConfirmed(prop_id=proposal.id))
                        await agreements_pool.add_proposal(score, proposal)
                        proposals_confirmed += 1

                except CancelledError:
                    raise
                except Exception:
                    emit(
                        events.ProposalFailed(
                            prop_id=proposal.id, exc_info=sys.exc_info()  # type: ignore
                        )
                    )

        async def find_offers() -> None:
            """Create demand subscription and process offers.

            When the subscription expires, create a new one. And so on...
            """
            while True:
                try:
                    subscription = await builder.subscribe(market_api)
                except Exception as ex:
                    emit(events.SubscriptionFailed(reason=str(ex)))
                    raise
                async with subscription:
                    await find_offers_for_subscription(subscription)

        # aio_session = await self._stack.enter_async_context(aiohttp.ClientSession())
        # storage_manager = await DavStorageProvider.for_directory(
        #    aio_session,
        #    "http://127.0.0.1:8077/",
        #    "test1",
        #    auth=aiohttp.BasicAuth("alice", "secret1234"),
        # )
=======
>>>>>>> a0d22942
        storage_manager = await self._stack.enter_async_context(gftp.provider())

        async def start_worker(agreement: rest.market.Agreement, node_info: NodeInfo) -> None:
            nonlocal last_wid
            wid = last_wid
            last_wid += 1

            emit(events.WorkerStarted(agr_id=agreement.id))

            try:
                act = await activity_api.new_activity(agreement.id)
            except Exception:
                emit(
                    events.ActivityCreateFailed(
                        agr_id=agreement.id, exc_info=sys.exc_info()  # type: ignore
                    )
                )
                emit(events.WorkerFinished(agr_id=agreement.id))
                raise
            async with act:
                emit(events.ActivityCreated(act_id=act.id, agr_id=agreement.id))
                agreements_accepting_debit_notes.add(agreement.id)
                work_context = WorkContext(
                    f"worker-{wid}", node_info, storage_manager, emitter=emit
                )
                with work_queue.new_consumer() as consumer:

                    command_generator = worker(
                        work_context,
                        (Task.for_handle(handle, work_queue, emit) async for handle in consumer),
                    )
                    async for batch in command_generator:
                        batch_deadline = (
                            datetime.now(timezone.utc) + batch.timeout if batch.timeout else None
                        )
                        try:
                            current_worker_task = consumer.last_item
                            if current_worker_task:
                                emit(
                                    events.TaskStarted(
                                        agr_id=agreement.id,
                                        task_id=current_worker_task.id,
                                        task_data=current_worker_task.data,
                                    )
                                )
                            task_id = current_worker_task.id if current_worker_task else None
                            await batch.prepare()
                            cc = CommandContainer()
                            batch.register(cc)
                            remote = await act.send(
                                cc.commands(), stream_output, deadline=batch_deadline
                            )
                            cmds = cc.commands()
                            emit(events.ScriptSent(agr_id=agreement.id, task_id=task_id, cmds=cmds))

                            async for evt_ctx in remote:
                                evt = evt_ctx.event(agr_id=agreement.id, task_id=task_id, cmds=cmds)
                                emit(evt)
                                if isinstance(evt, events.CommandExecuted) and not evt.success:
                                    raise CommandExecutionError(evt.command, evt.message)

                            emit(events.GettingResults(agr_id=agreement.id, task_id=task_id))
                            await batch.post()
                            emit(events.ScriptFinished(agr_id=agreement.id, task_id=task_id))
                            await accept_payment_for_agreement(agreement.id, partial=True)

                        except Exception:

                            try:
                                await command_generator.athrow(*sys.exc_info())
                            except Exception:
                                if self._conf.traceback:
                                    traceback.print_exc()
                                emit(
                                    events.WorkerFinished(
                                        agr_id=agreement.id, exc_info=sys.exc_info()  # type: ignore
                                    )
                                )
                                raise

            await accept_payment_for_agreement(agreement.id)
            emit(events.WorkerFinished(agr_id=agreement.id))

        async def worker_starter() -> None:
            while True:
                await asyncio.sleep(2)
                await agreements_pool.cycle()
                if len(workers) < self._conf.max_workers and work_queue.has_unassigned_items():
                    new_task = None
                    try:
                        new_task = await agreements_pool.use_agreement(
                            lambda agreement, node: loop.create_task(start_worker(agreement, node))
                        )
                        if new_task is None:
                            continue
                        workers.add(new_task)
                    except CancelledError:
                        raise
                    except Exception:
                        if self._conf.traceback:
                            traceback.print_exc()
                        if new_task:
                            new_task.cancel()
                        logger.debug("There was a problem during use_agreement", exc_info=True)

        loop = asyncio.get_event_loop()
        find_offers_task = loop.create_task(self._find_offers(state))
        process_invoices_job = loop.create_task(process_invoices())
        wait_until_done = loop.create_task(work_queue.wait_until_done())
        worker_starter_task = loop.create_task(worker_starter())
        debit_notes_job = loop.create_task(process_debit_notes())
        # Py38: find_offers_task.set_name('find_offers_task')

        get_offers_deadline = datetime.now(timezone.utc) + self._conf.get_offers_timeout
        get_done_task: Optional[asyncio.Task] = None
        services.update(
            {
                find_offers_task,
                process_invoices_job,
                wait_until_done,
                worker_starter_task,
                debit_notes_job,
            }
        )
        cancelled = False

        try:
            while wait_until_done in services or not done_queue.empty():

                now = datetime.now(timezone.utc)
                if now > self._expires:
                    raise TimeoutError(f"Computation timed out after {self._conf.timeout}")
                if now > get_offers_deadline and state.proposals_confirmed == 0:
                    emit(
                        events.NoProposalsConfirmed(
                            num_offers=state.offers_collected, timeout=self._conf.get_offers_timeout
                        )
                    )
                    get_offers_deadline += self._conf.get_offers_timeout

                if not get_done_task:
                    get_done_task = loop.create_task(done_queue.get())
                    services.add(get_done_task)

                done, pending = await asyncio.wait(
                    services.union(workers), timeout=10, return_when=asyncio.FIRST_COMPLETED
                )

                for task in done:
                    # if an exception occurred when a service task was running
                    if task in services and not task.cancelled() and task.exception():
                        raise cast(BaseException, task.exception())
                    if task in workers:
                        try:
                            await task
                        except Exception:
                            if self._conf.traceback:
                                traceback.print_exc()

                workers -= done
                services -= done

                assert get_done_task
                if get_done_task.done():
                    yield get_done_task.result()
                    assert get_done_task not in services
                    get_done_task = None

            emit(events.ComputationFinished())

        except (Exception, CancelledError, KeyboardInterrupt):
            emit(events.ComputationFinished(exc_info=sys.exc_info()))  # type: ignore
            cancelled = True

        finally:
            # Importing this at the beginning would cause circular dependencies
            from ..log import pluralize

            payment_closing = True
            for task in services:
                if task is not process_invoices_job:
                    task.cancel()
            if agreements_pool.confirmed == 0:
                # No need to wait for invoices
                process_invoices_job.cancel()
            if cancelled:
                reason = {"message": "Work cancelled", "golem.requestor.code": "Cancelled"}
                for worker_task in workers:
                    worker_task.cancel()
            else:
                reason = {
                    "message": "Successfully finished all work",
                    "golem.requestor.code": "Success",
                }

            if workers:
                _, pending = await asyncio.wait(
                    workers, timeout=1, return_when=asyncio.ALL_COMPLETED
                )
                if pending:
                    logger.info("Waiting for %s to finish...", pluralize(len(pending), "worker"))
                    await asyncio.wait(workers, timeout=9, return_when=asyncio.ALL_COMPLETED)

            try:
                logger.debug("Terminating agreements...")
                await agreements_pool.terminate_all(reason=reason)
            except Exception:
                logger.debug("Problem with agreements termination", exc_info=True)
                if self._conf.traceback:
                    traceback.print_exc()

            try:
                logger.info("Waiting for all services to finish...")
                _, pending = await asyncio.wait(
                    workers.union(services), timeout=10, return_when=asyncio.ALL_COMPLETED
                )
                if pending:
                    logger.debug(
                        "%s still running: %s", pluralize(len(pending), "service"), pending
                    )
            except Exception:
                if self._conf.traceback:
                    traceback.print_exc()

            if agreements_to_pay:
                logger.info(
                    "%s still unpaid, waiting for invoices...",
                    pluralize(len(agreements_to_pay), "agreement"),
                )
                await asyncio.wait(
                    {process_invoices_job}, timeout=30, return_when=asyncio.ALL_COMPLETED
                )
                if agreements_to_pay:
                    logger.warning("Unpaid agreements: %s", agreements_to_pay)

    async def _create_allocations(self) -> rest.payment.MarketDecoration:

        if not self._budget_allocations:
            async for account in self._payment_api.accounts():
                driver = account.driver.lower()
                network = account.network.lower()
                if (driver, network) != (self._driver, self._network):
                    logger.debug(
                        f"Not using payment platform `%s`, platform's driver/network "
                        f"`%s`/`%s` is different than requested driver/network `%s`/`%s`",
                        account.platform,
                        driver,
                        network,
                        self._driver,
                        self._network,
                    )
                    continue
                logger.debug("Creating allocation using payment platform `%s`", account.platform)
                allocation = cast(
                    rest.payment.Allocation,
                    await self._stack.enter_async_context(
                        self._payment_api.new_allocation(
                            self._budget_amount,
                            payment_platform=account.platform,
                            payment_address=account.address,
                            expires=self._expires + CFG_INVOICE_TIMEOUT,
                        )
                    ),
                )
                self._budget_allocations.append(allocation)

            if not self._budget_allocations:
                raise NoPaymentAccountError(self._driver, self._network)

        allocation_ids = [allocation.id for allocation in self._budget_allocations]
        return await self._payment_api.decorate_demand(allocation_ids)

    def _get_common_payment_platforms(self, proposal: rest.market.OfferProposal) -> Set[str]:
        prov_platforms = {
            property.split(".")[4]
            for property in proposal.props
            if property.startswith("golem.com.payment.platform.") and property is not None
        }
        if not prov_platforms:
            prov_platforms = {"NGNT"}
        req_platforms = {
            allocation.payment_platform
            for allocation in self._budget_allocations
            if allocation.payment_platform is not None
        }
        return req_platforms.intersection(prov_platforms)

    def _get_allocation(
        self, item: Union[rest.payment.DebitNote, rest.payment.Invoice]
    ) -> rest.payment.Allocation:
        try:
            return next(
                allocation
                for allocation in self._budget_allocations
                if allocation.payment_address == item.payer_addr
                and allocation.payment_platform == item.payment_platform
            )
        except:
            raise ValueError(f"No allocation for {item.payment_platform} {item.payer_addr}.")

    async def __aenter__(self) -> "Executor":
        stack = self._stack

        # TODO: Cleanup on exception here.
        self._expires = datetime.now(timezone.utc) + self._conf.timeout
        market_client = await stack.enter_async_context(self._api_config.market())
        self._market_api = rest.Market(market_client)

        activity_client = await stack.enter_async_context(self._api_config.activity())
        self._activity_api = rest.Activity(activity_client)

        payment_client = await stack.enter_async_context(self._api_config.payment())
        self._payment_api = rest.Payment(payment_client)

        return self

    async def __aexit__(self, exc_type, exc_val, exc_tb):
        logger.debug("Executor is shutting down...")
        emit = cast(Callable[[Event], None], self._wrapped_consumer.async_call)
        # Wait until all computations are finished
        await asyncio.gather(*[event.wait() for event in self._active_computations])
        # TODO: prevent new computations at this point (if it's even possible to start one)
        try:
            await self._stack.aclose()
            emit(events.ShutdownFinished())
        except Exception:
            emit(events.ShutdownFinished(exc_info=sys.exc_info()))
        finally:
            await self._wrapped_consumer.stop()<|MERGE_RESOLUTION|>--- conflicted
+++ resolved
@@ -3,6 +3,7 @@
 """
 import asyncio
 from asyncio import CancelledError
+import contextlib
 from datetime import datetime, timedelta, timezone
 from decimal import Decimal
 import logging
@@ -38,11 +39,7 @@
 from ..props.builder import DemandBuilder
 from .. import rest
 from ..rest.activity import CommandExecutionError
-<<<<<<< HEAD
-from ..rest.market import Subscription
-=======
-from ..rest.market import OfferProposal
->>>>>>> a0d22942
+from ..rest.market import OfferProposal, Subscription
 from ..storage import gftp
 from ._smartq import SmartQueue, Handle
 from .strategy import (
@@ -308,7 +305,9 @@
             await state.agreements_pool.add_proposal(score, proposal)
             return events.ProposalConfirmed(prop_id=proposal.id)
 
-    async def _find_offers(self, state: "Executor.SubmissionState") -> None:
+    async def _find_offers_for_subscription(
+        self, state: "Executor.SubmissionState", subscription: Subscription
+    ) -> None:
         """Create a market subscription and repeatedly collect offer proposals for it.
 
         Collected proposals are processed concurrently using a bounded number
@@ -321,52 +320,58 @@
         emit = cast(Callable[[Event], None], self._wrapped_consumer.async_call)
 
         try:
-            subscription = await state.builder.subscribe(self._market_api)
-            emit(events.SubscriptionCreated(sub_id=subscription.id))
+            proposals = subscription.events()
         except Exception as ex:
-            emit(events.SubscriptionFailed(reason=str(ex)))
-            # Treat subscription failure as unrecoverable
+            emit(events.CollectFailed(sub_id=subscription.id, reason=str(ex)))
             raise
 
-        async with subscription:
-
+        # A semaphore is used to limit the number of handler tasks
+        semaphore = asyncio.Semaphore(max_number_of_tasks)
+
+        async for proposal in proposals:
+
+            emit(events.ProposalReceived(prop_id=proposal.id, provider_id=proposal.issuer))
+            state.offers_collected += 1
+
+            async def handler(proposal_):
+                """A coroutine that wraps `_handle_proposal()` method with error handling."""
+                try:
+                    event = await self._handle_proposal(state, proposal_)
+                    assert isinstance(event, events.ProposalEvent)
+                    emit(event)
+                    if isinstance(event, events.ProposalConfirmed):
+                        state.proposals_confirmed += 1
+                except CancelledError:
+                    raise
+                except Exception:
+                    with contextlib.suppress(Exception):
+                        emit(
+                            events.ProposalFailed(
+                                prop_id=proposal_.id, exc_info=sys.exc_info()  # type: ignore
+                            )
+                        )
+                finally:
+                    semaphore.release()
+
+            # Create a new handler task
+            await semaphore.acquire()
+            asyncio.get_event_loop().create_task(handler(proposal))
+
+    async def _find_offers(self, state: "Executor.SubmissionState") -> None:
+        """Create demand subscription and process offers.
+        When the subscription expires, create a new one. And so on...
+        """
+        emit = cast(Callable[[Event], None], self._wrapped_consumer.async_call)
+
+        while True:
             try:
-                proposals = subscription.events()
+                subscription = await state.builder.subscribe(self._market_api)
+                emit(events.SubscriptionCreated(sub_id=subscription.id))
             except Exception as ex:
-                emit(events.CollectFailed(sub_id=subscription.id, reason=str(ex)))
+                emit(events.SubscriptionFailed(reason=str(ex)))
                 raise
-
-            # A semaphore is used to limit the number of handler tasks
-            semaphore = asyncio.Semaphore(max_number_of_tasks)
-
-            async for proposal in proposals:
-
-                emit(events.ProposalReceived(prop_id=proposal.id, provider_id=proposal.issuer))
-                state.offers_collected += 1
-
-                async def handler(proposal_):
-                    """A coroutine that wraps `_handle_proposal()` method with error handling."""
-                    try:
-                        event = await self._handle_proposal(state, proposal_)
-                        assert isinstance(event, events.ProposalEvent)
-                        emit(event)
-                        if isinstance(event, events.ProposalConfirmed):
-                            state.proposals_confirmed += 1
-                    except CancelledError:
-                        raise
-                    except Exception:
-                        with contextlib.suppress(Exception):
-                            emit(
-                                events.ProposalFailed(
-                                    prop_id=proposal_.id, exc_info=sys.exc_info()  # type: ignore
-                                )
-                            )
-                    finally:
-                        semaphore.release()
-
-                # Create a new handler task
-                await semaphore.acquire()
-                asyncio.get_event_loop().create_task(handler(proposal))
+            async with subscription:
+                await self._find_offers_for_subscription(state, subscription)
 
     async def _submit(
         self,
@@ -503,100 +508,6 @@
                 )
             )
 
-<<<<<<< HEAD
-        async def find_offers_for_subscription(subscription: Subscription) -> None:
-            """Subscribe to offers and process them continuously."""
-
-            async def reject_proposal(proposal, reason):
-                await proposal.reject(reason=reason)
-                emit(events.ProposalRejected(prop_id=proposal.id, reason=reason))
-
-            nonlocal offers_collected, proposals_confirmed
-
-            emit(events.SubscriptionCreated(sub_id=subscription.id))
-            try:
-                proposals = subscription.events()
-            except Exception as ex:
-                emit(events.CollectFailed(sub_id=subscription.id, reason=str(ex)))
-                raise
-
-            async for proposal in proposals:
-
-                emit(events.ProposalReceived(prop_id=proposal.id, provider_id=proposal.issuer))
-                offers_collected += 1
-                try:
-                    score = await strategy.score_offer(proposal, agreements_pool)
-                    logger.debug(
-                        "Scored offer %s, provider: %s, strategy: %s, score: %f",
-                        proposal.id,
-                        proposal.props.get("golem.node.id.name"),
-                        type(strategy).__name__,
-                        score,
-                    )
-
-                    if score < SCORE_NEUTRAL:
-                        await reject_proposal(proposal, "Score too low")
-
-                    elif not proposal.is_draft:
-                        common_platforms = self._get_common_payment_platforms(proposal)
-                        if common_platforms:
-                            builder.properties["golem.com.payment.chosen-platform"] = next(
-                                iter(common_platforms)
-                            )
-                        else:
-                            # reject proposal if there are no common payment platforms
-                            await reject_proposal(proposal, "No common payment platform")
-                            continue
-                        timeout = proposal.props.get(DEBIT_NOTE_ACCEPTANCE_TIMEOUT_PROP)
-                        if timeout:
-                            if timeout < DEBIT_NOTE_MIN_TIMEOUT:
-                                await reject_proposal(
-                                    proposal, "Debit note acceptance timeout too short"
-                                )
-                                continue
-                            else:
-                                builder.properties[DEBIT_NOTE_ACCEPTANCE_TIMEOUT_PROP] = timeout
-
-                        await proposal.respond(builder.properties, builder.constraints)
-                        emit(events.ProposalResponded(prop_id=proposal.id))
-
-                    else:
-                        emit(events.ProposalConfirmed(prop_id=proposal.id))
-                        await agreements_pool.add_proposal(score, proposal)
-                        proposals_confirmed += 1
-
-                except CancelledError:
-                    raise
-                except Exception:
-                    emit(
-                        events.ProposalFailed(
-                            prop_id=proposal.id, exc_info=sys.exc_info()  # type: ignore
-                        )
-                    )
-
-        async def find_offers() -> None:
-            """Create demand subscription and process offers.
-
-            When the subscription expires, create a new one. And so on...
-            """
-            while True:
-                try:
-                    subscription = await builder.subscribe(market_api)
-                except Exception as ex:
-                    emit(events.SubscriptionFailed(reason=str(ex)))
-                    raise
-                async with subscription:
-                    await find_offers_for_subscription(subscription)
-
-        # aio_session = await self._stack.enter_async_context(aiohttp.ClientSession())
-        # storage_manager = await DavStorageProvider.for_directory(
-        #    aio_session,
-        #    "http://127.0.0.1:8077/",
-        #    "test1",
-        #    auth=aiohttp.BasicAuth("alice", "secret1234"),
-        # )
-=======
->>>>>>> a0d22942
         storage_manager = await self._stack.enter_async_context(gftp.provider())
 
         async def start_worker(agreement: rest.market.Agreement, node_info: NodeInfo) -> None:
