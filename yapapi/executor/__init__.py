--- conflicted
+++ resolved
@@ -94,21 +94,9 @@
         )
 
 
-<<<<<<< HEAD
-=======
-@dataclass
-class _ExecutorConfig:
-    max_workers: int = 5
-    timeout: timedelta = DEFAULT_EXECUTOR_TIMEOUT
-    get_offers_timeout: timedelta = timedelta(seconds=20)
-    traceback: bool = bool(os.getenv("YAPAPI_TRACEBACK", 0))
-
-
 WorkItem = Union[Work, Tuple[Work, ExecOptions]]
 """The type of items yielded by a generator created by the `worker` function supplied by user."""
 
-
->>>>>>> 28a2f77e
 D = TypeVar("D")  # Type var for task data
 R = TypeVar("R")  # Type var for task result
 
@@ -876,42 +864,10 @@
                             events.WorkerFinished(
                                 agr_id=agreement.id, exc_info=sys.exc_info()  # type: ignore
                             )
-<<<<<<< HEAD
-                            cmds = cc.commands()
-                            emit(events.ScriptSent(agr_id=agreement.id, task_id=task_id, cmds=cmds))
-
-                            async for evt_ctx in remote:
-                                evt = evt_ctx.event(agr_id=agreement.id, task_id=task_id, cmds=cmds)
-                                emit(evt)
-                                if isinstance(evt, events.CommandExecuted) and not evt.success:
-                                    raise CommandExecutionError(evt.command, evt.message)
-
-                            emit(events.GettingResults(agr_id=agreement.id, task_id=task_id))
-                            await batch.post()
-                            emit(events.ScriptFinished(agr_id=agreement.id, task_id=task_id))
-                            await accept_payment_for_agreement(agreement.id, partial=True)
-
-                        except Exception:
-                            try:
-                                await command_generator.athrow(*sys.exc_info())
-                            except Exception:
-                                if self._conf.traceback:
-                                    traceback.print_exc()
-                                emit(
-                                    events.WorkerFinished(
-                                        agr_id=agreement.id, exc_info=sys.exc_info()  # type: ignore
-                                    )
-                                )
-                                raise
-
-            await accept_payment_for_agreement(agreement.id)
-            emit(events.WorkerFinished(agr_id=agreement.id))
-=======
                         )
                         raise
                     finally:
                         await accept_payment_for_agreement(agreement.id)
->>>>>>> 28a2f77e
 
         async def worker_starter() -> None:
             while True:
