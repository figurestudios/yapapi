--- conflicted
+++ resolved
@@ -214,11 +214,7 @@
         self._stack = AsyncExitStack()
 
     def __repr__(self):
-<<<<<<< HEAD
-        return f"Cluster: {self._num_instances} x [Service: {self._service_class.__name__}, Payload: {self._payload}]"
-=======
         return f"Cluster {self.id}: {self._num_instances}x[Service: {self._service_class.__name__}, Payload: {self._payload}]"
->>>>>>> f2de8256
 
     async def __aenter__(self):
         self.__services: Set[asyncio.Task] = set()
