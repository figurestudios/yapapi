--- conflicted
+++ resolved
@@ -3,16 +3,10 @@
 import json
 from dataclasses import dataclass
 from datetime import timedelta
-<<<<<<< HEAD
-from functools import partial
-from pathlib import Path
-from typing import Callable, Iterable, Optional, Dict, List, Tuple, Union, Any
-=======
 from os import PathLike
 from functools import partial
 from pathlib import Path
 from typing import Callable, Iterable, Optional, Dict, List, Tuple, Union, Any, Awaitable
->>>>>>> 10de416b
 
 from .events import DownloadStarted, DownloadFinished
 from ..props import NodeInfo
@@ -150,21 +144,13 @@
         self._idx: Optional[int] = None
         self._dst_slot: Optional[Destination] = None
         self._emitter: Optional[Callable[[StorageEvent], None]] = emitter
-<<<<<<< HEAD
-        self._dst_path: Optional[str] = None
-=======
         self._dst_path: Optional[PathLike] = None
->>>>>>> 10de416b
 
     async def prepare(self):
         self._dst_slot = await self._storage.new_destination(destination_file=self._dst_path)
 
     def register(self, commands: CommandContainer):
-<<<<<<< HEAD
-        assert self._dst_slot, "_ReceiveFile command creation without prepare"
-=======
         assert self._dst_slot, f"{self.__class__} command creation without prepare"
->>>>>>> 10de416b
 
         self._idx = commands.transfer(
             _from=f"container:{self._src_path}", to=self._dst_slot.upload_url
@@ -193,12 +179,9 @@
 
     async def post(self) -> None:
         self._emit_download_start()
-<<<<<<< HEAD
-=======
         assert self._dst_path
         assert self._dst_slot
 
->>>>>>> 10de416b
         await self._dst_slot.download_file(self._dst_path)
         self._emit_download_end()
 
@@ -208,11 +191,7 @@
         self,
         storage: StorageProvider,
         src_path: str,
-<<<<<<< HEAD
-        on_download: Callable[[bytes], None],
-=======
         on_download: Callable[[bytes], Awaitable],
->>>>>>> 10de416b
         limit: int = DOWNLOAD_BYTES_LIMIT_DEFAULT,
         emitter: Optional[Callable[[StorageEvent], None]] = None,
     ):
@@ -222,17 +201,11 @@
 
     async def post(self) -> None:
         self._emit_download_start()
-<<<<<<< HEAD
-        output = await self._dst_slot.download_bytes(limit=self._limit)
-        self._emit_download_end()
-        self._on_download(output)
-=======
         assert self._dst_slot
 
         output = await self._dst_slot.download_bytes(limit=self._limit)
         self._emit_download_end()
         await self._on_download(output)
->>>>>>> 10de416b
 
 
 class _ReceiveJson(_ReceiveBytes):
@@ -240,30 +213,11 @@
         self,
         storage: StorageProvider,
         src_path: str,
-<<<<<<< HEAD
-        on_download: Callable[[Any], None],
-=======
         on_download: Callable[[Any], Awaitable],
->>>>>>> 10de416b
         limit: int = DOWNLOAD_BYTES_LIMIT_DEFAULT,
         emitter: Optional[Callable[[StorageEvent], None]] = None,
     ):
         super().__init__(
-<<<<<<< HEAD
-            storage,
-            src_path,
-            partial(self.__on_json_download, on_download),
-            limit,
-            emitter
-        )
-
-    @staticmethod
-    def __on_json_download(on_download: Callable[[bytes], None], content: bytes):
-        on_download(json.loads(content))
-
-
-class _Steps(Work):
-=======
             storage, src_path, partial(self.__on_json_download, on_download), limit, emitter
         )
 
@@ -273,7 +227,6 @@
 
 
 class Steps(Work):
->>>>>>> 10de416b
     def __init__(self, *steps: Work, timeout: Optional[timedelta] = None):
         self._steps: Tuple[Work, ...] = steps
         self._timeout: Optional[timedelta] = timeout
@@ -346,11 +299,7 @@
         """Schedule sending bytes data to the provider.
 
         :param dst_path: remote (provider) path
-<<<<<<< HEAD
-        :param data: dictionary representing JSON data
-=======
         :param data: bytes to send
->>>>>>> 10de416b
         :return: None
         """
         self.__prepare()
@@ -396,13 +345,6 @@
         self._pending_steps.append(_ReceiveFile(self._storage, src_path, dst_path, self._emitter))
 
     def download_bytes(
-<<<<<<< HEAD
-            self,
-            src_path: str,
-            on_download: Callable[[bytes], None],
-            limit: int = DOWNLOAD_BYTES_LIMIT_DEFAULT,
-    ):
-=======
         self,
         src_path: str,
         on_download: Callable[[bytes], Awaitable],
@@ -414,20 +356,12 @@
         :param limit: the maximum length of the expected byte string
         :return None
         """
->>>>>>> 10de416b
         self.__prepare()
         self._pending_steps.append(
             _ReceiveBytes(self._storage, src_path, on_download, limit, self._emitter)
         )
 
     def download_json(
-<<<<<<< HEAD
-            self,
-            src_path: str,
-            on_download: Callable[[Any], None],
-            limit: int = DOWNLOAD_BYTES_LIMIT_DEFAULT,
-    ):
-=======
         self,
         src_path: str,
         on_download: Callable[[Any], Awaitable],
@@ -439,7 +373,6 @@
         :param limit: the maximum length of the expected remote file
         :return None
         """
->>>>>>> 10de416b
         self.__prepare()
         self._pending_steps.append(
             _ReceiveJson(self._storage, src_path, on_download, limit, self._emitter)
