import asyncio
import sys
from datetime import datetime, timedelta
import json
from decimal import Decimal
from typing import (
    Any,
    AsyncIterator,
    Awaitable,
    Callable,
    Dict,
    Iterable,
    List,
    Optional,
    Type,
    TypeVar,
    Union,
    TYPE_CHECKING,
)
from typing_extensions import AsyncGenerator

import yapapi
from yapapi import events
from yapapi.event_dispatcher import AsyncEventDispatcher
from yapapi.ctx import WorkContext
from yapapi.engine import _Engine
from yapapi.executor import Executor
from yapapi.executor.task import Task
from yapapi.network import Network
from yapapi.payload import Payload
from yapapi.props import com
from yapapi.script import Script
from yapapi.services import Cluster, ServiceType
from yapapi.utils import warn_deprecated, Deprecated
from yapapi.strategy import DecreaseScoreForUnconfirmedAgreement, LeastExpensiveLinearPayuMS


if TYPE_CHECKING:
    from yapapi.strategy import MarketStrategy


D = TypeVar("D")  # Type var for task data
R = TypeVar("R")  # Type var for task result


class Golem:
    """The main entrypoint of Golem\\'s high-level API.

    Its principal role is providing an interface to run the requestor's payload using one of two
    modes of operation - executing tasks and running services.

    The first one, available through :func:`execute_tasks`, instructs :class:`Golem` to take a sequence of
    tasks that the user wishes to compute on Golem and distributes those among the providers.

    The second one, invoked with :func:`run_service`, makes :class:`Golem` spawn a certain number of instances
    of a service based on a single service specification (a specialized implementation
    inheriting from :class:`~yapapi.services.Service`).

    While the two modes are not necessarily completely disjoint - in that we can create a
    service that exists to process a certain number of computations and, similarly, we can
    use the task model to run some service - the main difference lies in the lifetime of
    such a job.

    Whereas a task-based job exists for the purpose of computing the specific
    sequence of tasks and is done once the whole sequence has been processed, the
    service-based job is created for a potentially indefinite period and the services
    spawned within it are kept alive for as long as they're needed.

    Additionally, the service interface provides a way to easily define handlers for
    certain, discrete phases of a lifetime of each service instance - startup, running and
    shutdown.

    Internally, :class:`Golem`'s job includes running the engine which takes care of first finding the
    providers interested in the jobs the requestors want to execute, then negotiating agreements
    with them and facilitating the execution of those jobs and lastly, processing payments. For this
    reason, it's usually good to have just one instance of :class:`Golem` operative at any given time.
    """

    def __init__(
        self,
        *,
        budget: Union[float, Decimal],
        strategy: Optional["yapapi.strategy.MarketStrategy"] = None,
        subnet_tag: Optional[str] = None,
        driver: Optional[str] = None,
        payment_driver: Optional[str] = None,
        network: Optional[str] = None,
        payment_network: Optional[str] = None,
        event_consumer: Optional[Callable[[events.Event], None]] = None,
        stream_output: bool = False,
        app_key: Optional[str] = None,
    ):
        """Initialize Golem engine.

        :param budget: maximum budget for payments
        :param strategy: market strategy used to select providers from the market
            (e.g. :class:`yapapi.strategy.LeastExpensiveLinearPayuMS` or :class:`yapapi.strategy.DummyMS`)
        :param subnet_tag: use only providers in the subnet with the subnet_tag name.
            Uses `YAGNA_SUBNET` environment variable, defaults to `None`
        :param driver: deprecated, please use `payment_driver` instead
        :param payment_driver: name of the payment driver to use. Uses `YAGNA_PAYMENT_DRIVER`
            environment variable, defaults to `erc20`. Only payment platforms with
            the specified driver will be used
        :param network: deprecated, please use `payment_network` instead
        :param payment_network: name of the network to use. Uses `YAGNA_NETWORK` environment
            variable, defaults to `rinkeby`. Only payment platforms with the specified
            network will be used
        :param event_consumer: a callable that processes events related to the
            computation; by default it is a function that logs all events
        :param stream_output: stream computation output from providers
        :param app_key: optional Yagna application key. If not provided, the default is to
                        get the value from `YAGNA_APPKEY` environment variable
        """
        if driver:
            warn_deprecated("driver", "payment_driver", "0.7.0", Deprecated.parameter)
            payment_driver = payment_driver if payment_driver else driver
        if network:
            warn_deprecated("network", "payment_network", "0.7.0", Deprecated.parameter)
            payment_network = payment_network if payment_network else network

        self._event_dispatcher = AsyncEventDispatcher()

        self.add_event_consumer(event_consumer or self._default_event_consumer())

        if not strategy:
            strategy = self._initialize_default_strategy()

        self._engine_args = {
            "budget": budget,
            "strategy": strategy,
            "event_consumer": self._event_dispatcher.emit,
            "subnet_tag": subnet_tag,
            "payment_driver": payment_driver,
            "payment_network": payment_network,
            "stream_output": stream_output,
            "app_key": app_key,
        }

        self._engine: _Engine = self._get_new_engine()
        self._engine_state_lock = asyncio.Lock()

<<<<<<< HEAD
    def add_event_consumer(
        self,
        event_consumer: Callable[[events.Event], None],
        event_classes_or_names: Iterable[Union[Type[events.Event], str]] = (events.Event,),
    ):
        """Initialize another `event_consumer`, working just like `event_consumer` passed in `__init__`.

        :param event_consumer: A callable that will be executed on every event.
        :param event_classes_or_names: An iterable defining classes of events that should be passed to
            this `event_consumer`. Both classes and class names are accepted (in the latter case classes must be
            available in the `yapapi.events` namespace).
            If this argument is omitted, all events inheriting from `yapapi.events.Event`
            (i.e. all currently implemented events) will be passed to the `event_consumer`.
        """
        event_classes = set((self._parse_event_cls_or_name(x) for x in event_classes_or_names))
        self._event_dispatcher.add_event_consumer(event_consumer, event_classes)

    @staticmethod
    def _parse_event_cls_or_name(
        event_cls_or_name: Union[Type[events.Event], str]
    ) -> Type[events.Event]:
        if isinstance(event_cls_or_name, type):
            return event_cls_or_name
        else:
            try:
                return getattr(events, event_cls_or_name)  # type: ignore
            except AttributeError:
                raise ValueError(
                    "Second argument must be either an event class, or a name of "
                    f"a class defined on `yapapi.events`, got {event_cls_or_name}"
                )
=======
    def add_event_consumer(self, event_consumer: Callable[[events.Event], None]) -> None:
        """Initialize another `event_consumer`, working just like `event_consumer` passed in `__init__`"""
        self._event_dispatcher.add_event_consumer(event_consumer, self.operative)
>>>>>>> f114d4e4

    @property
    def driver(self) -> str:
        """Name of the payment driver.

        This property is deprecated, please use `payment_driver` instead.
        """
        warn_deprecated("driver", "payment_driver", "0.7.0", Deprecated.property)
        return self._engine.payment_driver

    @property
    def payment_driver(self) -> str:
        """Name of the payment driver to be used by this instance."""
        return self._engine.payment_driver

    @property
    def network(self) -> str:
        """Name of the payment network.

        This property is deprecated, please use `payment_network` instead.
        """
        warn_deprecated("network", "payment_network", "0.7.0", Deprecated.property)
        return self._engine.payment_network

    @property
    def payment_network(self) -> str:
        """Name of the payment network to be used by this instance."""
        return self._engine.payment_network

    @property
    def strategy(self) -> "MarketStrategy":
        """Return the instance of `MarketStrategy` used by the engine"""
        return self._engine.strategy

    @strategy.setter
    def strategy(self, strategy: "MarketStrategy") -> None:
        if self.operative:
            #   NOTE: this restriction **might** be loosened in the future,
            #         e.g. to allow "operative" Golem with an Engine that is
            #         not working on any Job
            raise AttributeError(
                "Strategy replacement is possible only when Golem is not operative"
            )

        self._engine_args["strategy"] = strategy
        self._engine._strategy = strategy

    @property
    def subnet_tag(self) -> Optional[str]:
        """Return the name of the subnet, or `None` if it is not set."""
        return self._engine.subnet_tag

    @property
    def operative(self) -> bool:
        """Return True if Golem started and didn't stop"""
        engine_init_finished = hasattr(self, "_engine")  # to avoid special cases in __init__
        return engine_init_finished and self._engine.started

    async def start(self) -> None:
        """Start the Golem engine in non-contextmanager mode.

        The default way of using Golem::

            async with Golem(...) as golem:
                # ... work with golem

        Is roughly equivalent to::

            golem = Golem(...)
            try:
                await golem.start()
                # ... work with golem
            finally:
                await golem.stop()

        A repeated call to :func:`Golem.start()`:
            * If Golem is already starting, or started and wasn't stopped - will be ignored (and harmless)
            * If Golem was stopped - will initialize a new engine that knows nothing about the previous operations
        """
        try:
            async with self._engine_state_lock:
                if self.operative:
                    #   Something started us before we got to the locked part
                    return

                self._event_dispatcher.start()
                await self._engine.start()
        except:
            await self._stop_with_exc_info(*sys.exc_info())
            raise

    async def stop(self) -> None:
        """Stop the Golem engine after it was started in non-contextmanager mode.

        Details: :func:`Golem.start()`"""
        await self._stop_with_exc_info(None, None, None)

    async def __aenter__(self) -> "Golem":
        await self.start()
        return self

    async def __aexit__(self, *exc_info) -> Optional[bool]:
        return await self._stop_with_exc_info(*exc_info)

    async def _stop_with_exc_info(self, *exc_info) -> Optional[bool]:
        async with self._engine_state_lock:
            res = await self._engine.stop(*exc_info)
            await self._event_dispatcher.stop()

        #   Engine that was stopped is not usable anymore, there is no "full" cleanup.
        #   That's why here we replace it with a fresh one.
        self._engine = self._get_new_engine()

        return res

    def _get_new_engine(self):
        return _Engine(**self._engine_args)

    async def execute_tasks(
        self,
        worker: Callable[
            [WorkContext, AsyncIterator[Task[D, R]]],
            AsyncGenerator[Script, Awaitable[List[events.CommandEvent]]],
        ],
        data: Union[AsyncIterator[Task[D, R]], Iterable[Task[D, R]]],
        payload: Payload,
        max_workers: Optional[int] = None,
        timeout: Optional[timedelta] = None,
        job_id: Optional[str] = None,
        implicit_init: bool = True,
    ) -> AsyncIterator[Task[D, R]]:
        """Submit a sequence of tasks to be executed on providers.

        Internally, this method creates an instance of :class:`yapapi.executor.Executor`
        and calls its :func:`submit()` method with given worker function and sequence of tasks.

        :param worker: an async generator that takes a :class:`WorkContext` object and a sequence
            of tasks, and generates as sequence of scripts to be executed on providers in order
            to compute given tasks
        :param data: an iterable or an async generator of :class:`Task` objects to be computed on providers
        :param payload: specification of the payload that needs to be deployed on providers
            (for example, a VM runtime package) in order to compute the tasks, passed to
            the created :class:`Executor` instance
        :param max_workers: maximum number of concurrent workers, passed to the :class:`Executor` instance
        :param timeout: timeout for computing all tasks, passed to the :class:`Executor` instance
        :param job_id: an optional string to identify the job created by this method.
            Passed as the value of the `id` parameter to :class:`yapapi.engine.Job`.
        :param implicit_init: True -> :func:`~yapapi.script.Script.deploy()` and :func:`~yapapi.script.Script.start()`
            will be called internally by the :class:`Executor`. False -> those calls must be in the `worker` function

        :return: an async iterator that yields completed `Task` objects

        example usage::

            async def worker(context: WorkContext, tasks: AsyncIterable[Task]):
                async for task in tasks:
                    context.run("/bin/sh", "-c", "date")

                    future_results = yield context.commit()
                    results = await future_results
                    task.accept_result(result=results[-1])

            package = await vm.repo(
                image_hash="d646d7b93083d817846c2ae5c62c72ca0507782385a2e29291a3d376",
            )

            async with Golem(budget=1.0, subnet_tag="devnet-beta") as golem:
                async for completed in golem.execute_tasks(worker, [Task(data=None)], payload=package):
                    print(completed.result.stdout)

        """

        kwargs: Dict[str, Any] = {"payload": payload, "implicit_init": implicit_init}
        if max_workers:
            kwargs["max_workers"] = max_workers
        if timeout:
            kwargs["timeout"] = timeout

        executor = Executor(_engine=self._engine, **kwargs)
        async for t in executor.submit(worker, data, job_id=job_id):
            yield t

    async def run_service(
        self,
        service_class: Type[ServiceType],
        num_instances: Optional[int] = None,
        instance_params: Optional[Iterable[Dict]] = None,
        payload: Optional[Payload] = None,
        expiration: Optional[datetime] = None,
        respawn_unstarted_instances=True,
        network: Optional[Network] = None,
        network_addresses: Optional[List[str]] = None,
    ) -> Cluster[ServiceType]:
        """Run a number of instances of a service represented by a given :class:`~yapapi.services.Service` subclass.

        :param service_class: a subclass of :class:`~yapapi.services.Service` that represents the service to be run
        :param num_instances: optional number of service instances to run. Defaults to a single
            instance, unless `instance_params` is given, in which case, the :class:`~yapapi.services.Cluster` will be
            created with as many instances as there are elements in the `instance_params` iterable.
            if `num_instances` is set to < 1, the :class:`~yapapi.services.Cluster` will still be created but no
            instances will be spawned within it.
        :param instance_params: optional list of dictionaries of keyword arguments that will be passed
            to consecutive, spawned instances. The number of elements in the iterable determines the
            number of instances spawned, unless `num_instances` is given, in which case the latter takes
            precedence.
            In other words, if both `num_instances` and `instance_params` are provided,
            the :class:`~yapapi.services.Cluster` will be created with the number of instances determined by
            `num_instances` and if there are too few elements in the `instance_params` iterable, it will results in
            an error.
        :param payload: optional runtime definition for the service; if not provided, the
            payload specified by the :func:`~yapapi.services.Service.get_payload()` method of `service_class` is used
        :param expiration: optional expiration datetime for the service
        :param respawn_unstarted_instances: if an instance fails in the `starting` state, should
            the returned :class:`~yapapi.services.Cluster` try to spawn another instance
        :param network: optional :class:`~yapapi.network.Network`, representing a VPN to attach this
            :class:`~yapapi.services.Cluster`'s instances to
        :param network_addresses: optional list of addresses to assign to consecutive spawned instances.
            If there are too few addresses given in the `network_addresses` iterable to satisfy
            all spawned instances, the rest (or all when the list is empty or not provided at all)
            of the addresses will be assigned automatically.
            Requires the `network` argument to be provided at the same time.

        example usage::

            DATE_OUTPUT_PATH = "/golem/work/date.txt"
            REFRESH_INTERVAL_SEC = 5


            class DateService(Service):
                @staticmethod
                async def get_payload():
                    return await vm.repo(
                        image_hash="d646d7b93083d817846c2ae5c62c72ca0507782385a2e29291a3d376",
                    )

                async def start(self):
                    async for script in super().start():
                        yield script

                    # every `DATE_POLL_INTERVAL` write output of `date` to `DATE_OUTPUT_PATH`
                    script = self._ctx.new_script()
                    script.run(
                        "/bin/sh",
                        "-c",
                        f"while true; do date > {DATE_OUTPUT_PATH}; sleep {REFRESH_INTERVAL_SEC}; done &",
                    )
                    yield script

                async def run(self):
                    while True:
                        await asyncio.sleep(REFRESH_INTERVAL_SEC)
                        script = self._ctx.new_script()
                        future_result = script.run(
                            "/bin/sh",
                            "-c",
                            f"cat {DATE_OUTPUT_PATH}",
                        )

                        yield script

                        result = (await future_result).stdout
                        print(result.strip() if result else "")


            async def main():
                async with Golem(budget=1.0, subnet_tag="devnet-beta") as golem:
                    cluster = await golem.run_service(DateService, num_instances=1)
                    start_time = datetime.now()

                    while datetime.now() < start_time + timedelta(minutes=1):
                        for num, instance in enumerate(cluster.instances):
                            print(f"Instance {num} is {instance.state.value} on {instance.provider_name}")
                        await asyncio.sleep(REFRESH_INTERVAL_SEC)

        """
        payload = payload or await service_class.get_payload()

        if not payload:
            raise ValueError(
                f"No payload returned from {service_class.__name__}.get_payload()"
                " nor given in the `payload` argument."
            )

        if network_addresses and not network:
            raise ValueError("`network_addresses` provided without a `network`.")

        cluster = Cluster(
            engine=self._engine,
            service_class=service_class,
            payload=payload,
            expiration=expiration,
            respawn_unstarted_instances=respawn_unstarted_instances,
            network=network,
        )

        await self._engine.add_to_async_context(cluster)
        cluster.spawn_instances(num_instances, instance_params, network_addresses)

        return cluster

    async def create_network(
        self,
        ip: str,
        owner_ip: Optional[str] = None,
        mask: Optional[str] = None,
        gateway: Optional[str] = None,
    ) -> Network:
        """
        Create a VPN inside Golem network.

        Requires yagna >= 0.8

        :param ip: the IP address of the network. May contain netmask, e.g. "192.168.0.0/24"
        :param owner_ip: the desired IP address of the requestor node within the newly-created Network
        :param mask: Optional netmask (only if not provided within the `ip` argument)
        :param gateway: Optional gateway address for the network
        """
        async with self._engine._root_api_session.get(
            f"{self._engine._api_config.root_url}/me"
        ) as resp:
            identity = json.loads(await resp.text()).get("identity")

        return await Network.create(
            self._engine._net_api, ip, identity, owner_ip, mask=mask, gateway=gateway
        )

    @staticmethod
    def _default_event_consumer() -> Callable[[events.Event], None]:
        from yapapi.log import log_event_repr, log_summary

        return log_summary(log_event_repr)

    def _initialize_default_strategy(self) -> DecreaseScoreForUnconfirmedAgreement:
        """Create a default strategy and register it's event consumer"""
        base_strategy = LeastExpensiveLinearPayuMS(
            max_fixed_price=Decimal("1.0"),
            max_price_for={com.Counter.CPU: Decimal("0.2"), com.Counter.TIME: Decimal("0.1")},
        )
        strategy = DecreaseScoreForUnconfirmedAgreement(base_strategy, 0.5)
        self.add_event_consumer(strategy.on_event)
        return strategy<|MERGE_RESOLUTION|>--- conflicted
+++ resolved
@@ -139,7 +139,6 @@
         self._engine: _Engine = self._get_new_engine()
         self._engine_state_lock = asyncio.Lock()
 
-<<<<<<< HEAD
     def add_event_consumer(
         self,
         event_consumer: Callable[[events.Event], None],
@@ -155,7 +154,7 @@
             (i.e. all currently implemented events) will be passed to the `event_consumer`.
         """
         event_classes = set((self._parse_event_cls_or_name(x) for x in event_classes_or_names))
-        self._event_dispatcher.add_event_consumer(event_consumer, event_classes)
+        self._event_dispatcher.add_event_consumer(event_consumer, event_classes, self.operative)
 
     @staticmethod
     def _parse_event_cls_or_name(
@@ -171,11 +170,6 @@
                     "Second argument must be either an event class, or a name of "
                     f"a class defined on `yapapi.events`, got {event_cls_or_name}"
                 )
-=======
-    def add_event_consumer(self, event_consumer: Callable[[events.Event], None]) -> None:
-        """Initialize another `event_consumer`, working just like `event_consumer` passed in `__init__`"""
-        self._event_dispatcher.add_event_consumer(event_consumer, self.operative)
->>>>>>> f114d4e4
 
     @property
     def driver(self) -> str:
